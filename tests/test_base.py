"""Test suite for base.py - Core Action system architecture."""

import math

import arcade
import pytest
from arcade.texture import Texture

from actions.base import ActionSprite
from actions.group import (
    AttackGroup,
    CirclePattern,
    GridPattern,
    LinePattern,
    SpriteGroup,
    VFormationPattern,
)
from actions.interval import MoveBy


def create_test_sprite() -> arcade.Sprite:
    """Create a sprite with a 1x1 transparent texture for testing."""
    texture = Texture.create_empty("test", (1, 1))
    sprite = arcade.Sprite()
    sprite.texture = texture
    return sprite


class TestAction:
    """Test suite for base Action class."""

    @pytest.fixture
    def action(self):
        # Use a real, simple action for testing
        return MoveBy((100, 0), duration=1.0)

<<<<<<< HEAD
    def test_action_initialization(self):
        """Test basic action initialization."""

        def condition_func():
            return False

        action = Action(condition_func=condition_func, tag="test")
=======
    @pytest.fixture
    def sprite(self):
        return ActionSprite(":resources:images/items/star.png")
>>>>>>> d9b06c2b

    def test_action_initialization(self, action):
        """Test basic action initialization."""
        assert action.target is None
        assert action._elapsed == 0.0
        assert not action.done
        assert not action._paused
        assert action._on_complete is None

    def test_action_lifecycle(self, action, sprite):
        """Test complete action lifecycle."""
        sprite.do(action)
        assert action.target == sprite
        assert not action.done

        sprite.update(0.5)
        assert action._elapsed == 0.5
        assert not action.done

        sprite.update(0.5)
        assert action.done

        sprite.clear_actions()
        assert action.target is None

    def test_action_completion_callback(self, action, sprite):
        """Test action completion callback."""
        callback_called = False

        def on_complete():
            nonlocal callback_called
            callback_called = True

        action.on_complete(on_complete)
        sprite.do(action)
        sprite.update(1.0)
        assert callback_called

    def test_action_reset(self, action, sprite):
        """Test action reset functionality."""
        sprite.do(action)
        sprite.update(0.5)
        action.reset()

        assert action._elapsed == 0.0
        assert not action.done
        assert not action._paused
        assert not action._on_complete_called


class TestIntervalAction:
    """Test suite for IntervalAction class."""

    @pytest.fixture
    def interval_action(self):
        return MoveBy((100, 0), duration=1.0)

    @pytest.fixture
    def sprite(self):
        return ActionSprite(":resources:images/items/star.png")

    def test_interval_action_duration(self, interval_action, sprite):
        """Test interval action duration handling."""
        assert interval_action.duration == 1.0
        assert not interval_action.done

        sprite.do(interval_action)
        sprite.update(0.5)
        assert not interval_action.done

        sprite.update(0.5)
        assert interval_action.done


class TestGroupAction:
    """Test suite for GroupAction class."""

    @pytest.fixture
    def move_action(self):
        return MoveBy((100, 0), duration=1.0)

    @pytest.fixture
    def sprite_group(self):
        return SpriteGroup()

    def test_group_action_initialization(self, sprite_group, move_action):
        """Test group action initialization."""
        group_action = sprite_group.do(move_action)
        assert group_action.group == list(sprite_group)
        assert group_action.template == move_action
        assert group_action.actions == []

    def test_group_action_lifecycle(self, sprite_group, move_action):
        """Test group action lifecycle with multiple sprites."""
        sprite1 = ActionSprite(":resources:images/items/star.png")
        sprite2 = ActionSprite(":resources:images/items/star.png")
        sprite_group.append(sprite1)
        sprite_group.append(sprite2)

        group_action = sprite_group.do(move_action)

        # With batch optimization, movement actions don't create individual actions
        if group_action._use_batch_optimization:
            # Verify batch optimization is working
            assert len(group_action.actions) == 0
            assert len(group_action._batch_start_positions) == 2
            assert group_action._batch_total_change == (100, 0)
        else:
            # Fallback behavior for non-movement actions
            assert len(group_action.actions) == 2
            # Verify all actions are MoveBy by checking they have the same delta and duration
            for action in group_action.actions:
                assert action.delta == (100, 0)
                assert action.duration == 1.0

        # Test update behavior
        group_action.update(0.5)
        assert not group_action.done

        group_action.update(0.5)
        assert group_action.done

        group_action.stop()
        if group_action._use_batch_optimization:
            assert len(group_action._batch_start_positions) == 0
        else:
            assert len(group_action.actions) == 0


class TestActionSprite:
    """Test suite for ActionSprite class."""

    @pytest.fixture
    def action_sprite(self):
        """Fixture for creating a test ActionSprite."""
        # Use a real image file for the sprite
        return ActionSprite(":resources:images/items/star.png", scale=1.0)

    def test_action_sprite_initialization(self, action_sprite):
        """Test ActionSprite initialization."""
        assert action_sprite._action is None
        assert not action_sprite.is_busy()

    def test_action_sprite_do_action(self, action_sprite):
        """Test applying an action to the sprite."""
        move_action = MoveBy((100, 0), 1.0)
        action_sprite.do(move_action)
        assert action_sprite._action == move_action
        assert action_sprite.is_busy()

    def test_action_sprite_update(self, action_sprite):
        """Test updating the sprite's action."""
        move_action = MoveBy((100, 0), 1.0)
        action_sprite.do(move_action)
        action_sprite.update(0.5)
        assert action_sprite.center_x > 0
        assert not action_sprite._action.done

    def test_action_sprite_clear_actions(self, action_sprite):
        """Test clearing actions from the sprite."""
        move_action = MoveBy((100, 0), 1.0)
        action_sprite.do(move_action)
        action_sprite.clear_actions()
        assert action_sprite._action is None
        assert not action_sprite.is_busy()

    def test_action_sprite_pause_resume(self, action_sprite):
        """Test pausing and resuming the sprite's action."""
        move_action = MoveBy((100, 0), 1.0)
        action_sprite.do(move_action)
        action_sprite.update(0.5)
        initial_x = action_sprite.center_x

        action_sprite.pause()
        action_sprite.update(0.5)
        assert action_sprite.center_x == initial_x

        action_sprite.resume()
        action_sprite.update(0.5)
        assert action_sprite.center_x > initial_x

    def test_action_sprite_action_replacement(self, action_sprite):
        """Test replacing an existing action with a new one."""
        move_action1 = MoveBy((100, 0), 1.0)
        move_action2 = MoveBy((0, 100), 1.0)

        action_sprite.do(move_action1)
        action_sprite.do(move_action2)
        assert action_sprite._action == move_action2

        action_sprite.update(0.5)
        assert action_sprite.center_x == 0
        assert action_sprite.center_y > 0

    def test_action_sprite_action_completion(self, action_sprite):
        """Test action completion and cleanup."""
        move_action = MoveBy((100, 0), 1.0)
        action_sprite.do(move_action)

        # Before completion, action should exist and not be done
        assert action_sprite._action == move_action
        assert not move_action.done
        assert action_sprite.is_busy()

        # After completion, action should be cleaned up automatically
        action_sprite.update(1.0)
        assert move_action.done  # The action instance itself is done
        assert action_sprite._action is None  # But ActionSprite cleaned it up
        assert not action_sprite.is_busy()  # Sprite is no longer busy

    def test_action_sprite_action_sequence(self, action_sprite):
        """Test running a sequence of actions."""
        move1 = MoveBy((100, 0), 1.0)
        move2 = MoveBy((0, 100), 1.0)
        sequence = move1 + move2

        action_sprite.do(sequence)

        # After first action completes, sprite should be at (100, 0) and still busy with second action
        action_sprite.update(1.0)
        assert action_sprite.center_x == 100
        assert action_sprite.center_y == 0
        assert action_sprite.is_busy()  # Still busy with second action

        # After second action completes, sprite should be at (100, 100) and no longer busy
        action_sprite.update(1.0)
        assert action_sprite.center_x == 100
        assert action_sprite.center_y == 100
        assert not action_sprite.is_busy()  # No longer busy


class TestPatterns:
    """Test suite for attack patterns."""

    @pytest.fixture
    def sprite_group(self):
        """Create a sprite group with test sprites."""
        group = SpriteGroup()
        for i in range(5):
            sprite = ActionSprite(":resources:images/items/star.png")
            sprite.center_x = 100 + i * 50
            sprite.center_y = 300
            group.append(sprite)
        return group

    @pytest.fixture
    def attack_group(self, sprite_group):
        """Create an attack group for testing."""
        return AttackGroup(sprite_group, name="test_group")

    def test_line_pattern_initialization(self):
        """Test LinePattern initialization."""
        pattern = LinePattern(spacing=75.0)
        assert pattern.name == "line"
        assert pattern.spacing == 75.0

    def test_line_pattern_apply(self, attack_group):
        """Test LinePattern apply method."""
        pattern = LinePattern(spacing=50.0)
        pattern.apply(attack_group, start_x=100, start_y=200)

        # Check that sprites are positioned in a line
        for i, sprite in enumerate(attack_group.sprites):
            expected_x = 100 + i * 50.0
            assert sprite.center_x == expected_x
            assert sprite.center_y == 200

    def test_grid_pattern_initialization(self):
        """Test GridPattern initialization."""
        pattern = GridPattern(rows=3, cols=4, spacing_x=60.0, spacing_y=40.0)
        assert pattern.name == "grid"
        assert pattern.rows == 3
        assert pattern.cols == 4
        assert pattern.spacing_x == 60.0
        assert pattern.spacing_y == 40.0

    def test_grid_pattern_apply(self, attack_group):
        """Test GridPattern apply method."""
        pattern = GridPattern(rows=2, cols=3, spacing_x=60.0, spacing_y=50.0)
        pattern.apply(attack_group, start_x=100, start_y=500)

        # Check that sprites are positioned in a grid
        for i, sprite in enumerate(attack_group.sprites):
            row = i // 3
            col = i % 3
            expected_x = 100 + col * 60.0
            expected_y = 500 - row * 50.0
            assert sprite.center_x == expected_x
            assert sprite.center_y == expected_y

    def test_circle_pattern_initialization(self):
        """Test CirclePattern initialization."""
        pattern = CirclePattern(radius=120.0)
        assert pattern.name == "circle"
        assert pattern.radius == 120.0

    def test_circle_pattern_apply(self, attack_group):
        """Test CirclePattern apply method."""
        pattern = CirclePattern(radius=100.0)
        pattern.apply(attack_group, center_x=400, center_y=300)

        # Check that sprites are positioned in a circle
        count = len(attack_group.sprites)
        angle_step = 2 * math.pi / count
        for i, sprite in enumerate(attack_group.sprites):
            angle = i * angle_step
            expected_x = 400 + math.cos(angle) * 100.0
            expected_y = 300 + math.sin(angle) * 100.0
            assert abs(sprite.center_x - expected_x) < 0.1
            assert abs(sprite.center_y - expected_y) < 0.1

    def test_circle_pattern_empty_group(self):
        """Test CirclePattern with empty sprite group."""
        empty_group = SpriteGroup()
        attack_group = AttackGroup(empty_group, name="empty_test")

        pattern = CirclePattern(radius=100.0)
        # Should not raise an exception
        pattern.apply(attack_group, center_x=400, center_y=300)

    def test_v_formation_pattern_initialization(self):
        """Test VFormationPattern initialization."""
        pattern = VFormationPattern(angle=60.0, spacing=75.0)
        assert pattern.name == "v_formation"
        assert pattern.spacing == 75.0

    def test_v_formation_pattern_apply(self, attack_group):
        """Test VFormationPattern apply method."""
        pattern = VFormationPattern(angle=45.0, spacing=50.0)
        pattern.apply(attack_group, apex_x=400, apex_y=500)

        sprites = list(attack_group.sprites)

        # First sprite should be at apex
        assert sprites[0].center_x == 400
        assert sprites[0].center_y == 500

        # Check that remaining sprites are positioned correctly
        for i in range(1, len(sprites)):
            side = 1 if i % 2 == 1 else -1  # Alternate sides
            distance = (i + 1) // 2 * 50.0

            offset_x = side * math.cos(math.radians(45.0)) * distance
            offset_y = -math.sin(math.radians(45.0)) * distance

            expected_x = 400 + offset_x
            expected_y = 500 + offset_y

            assert abs(sprites[i].center_x - expected_x) < 0.1
            assert abs(sprites[i].center_y - expected_y) < 0.1

    def test_v_formation_pattern_empty_group(self):
        """Test VFormationPattern with empty sprite group."""
        empty_group = SpriteGroup()
        attack_group = AttackGroup(empty_group, name="empty_test")

        pattern = VFormationPattern()
        # Should not raise an exception
        pattern.apply(attack_group, apex_x=400, apex_y=500)


class TestAttackGroup:
    """Test suite for AttackGroup class."""

    @pytest.fixture
    def sprite_group(self):
        """Create a sprite group with test sprites."""
        group = SpriteGroup()
        for i in range(2):
            sprite = ActionSprite(":resources:images/items/star.png")
            sprite.center_x = i * 100
            sprite.center_y = i * 100
            group.append(sprite)
        return group

    @pytest.fixture
    def attack_group(self, sprite_group):
        """Create an attack group for testing."""
        return AttackGroup(sprite_group, name="test_attack_group")

    def test_attack_group_initialization(self, attack_group, sprite_group):
        """Test AttackGroup initialization."""
        assert attack_group.sprites == sprite_group
        assert attack_group.name == "test_attack_group"
        assert attack_group.actions == []
        assert not attack_group.is_destroyed
        assert attack_group.parent is None
        assert attack_group.children == []
        assert not attack_group._paused

    def test_attack_group_do_action(self, attack_group):
        """Test applying an action to the attack group."""
        move_action = MoveBy((50, 50), 1.0)
        group_action = attack_group.do(move_action)

        assert len(attack_group.actions) == 1
        assert attack_group.actions[0] == group_action
        assert group_action.sprite_count == len(attack_group.sprites)

    def test_attack_group_update(self, attack_group):
        """Test updating the attack group."""
        move_action = MoveBy((50, 50), 1.0)
        attack_group.do(move_action)

        # Store initial positions
        initial_positions = [(s.center_x, s.center_y) for s in attack_group.sprites]

        attack_group.update(0.5)

        # Positions should have changed
        current_positions = [(s.center_x, s.center_y) for s in attack_group.sprites]
        assert current_positions != initial_positions

    def test_attack_group_breakaway(self, attack_group):
        """Test breaking away sprites from the group."""
        sprites_to_break = [attack_group.sprites[0]]
        new_group = attack_group.breakaway(sprites_to_break)

        assert len(attack_group.sprites) == 1
        assert len(new_group.sprites) == 1
        assert new_group in attack_group.children
        assert new_group.parent == attack_group

    def test_attack_group_destroy(self, attack_group):
        """Test destroying the attack group."""
        # Add some actions and schedule tasks
        move_action = MoveBy((50, 50), 1.0)
        attack_group.do(move_action)

        callback_called = False

<<<<<<< HEAD
    def test_action_clone(self):
        """Test action cloning."""

        def condition_func():
            return False

        def on_condition_met():
            pass

        action = Action(
            condition_func=condition_func, on_condition_met=on_condition_met, check_interval=0.5, tag="test"
        )
=======
        def on_destroy(group):
            nonlocal callback_called
            callback_called = True
>>>>>>> d9b06c2b

        attack_group.on_destroy(on_destroy)
        attack_group.destroy()

        assert attack_group.is_destroyed
        assert len(attack_group.actions) == 0
        assert callback_called

    def test_attack_group_callbacks(self, attack_group):
        """Test attack group callbacks."""
        destroy_called = False
        breakaway_called = False

        def on_destroy(group):
            nonlocal destroy_called
            destroy_called = True

        def on_breakaway(group):
            nonlocal breakaway_called
            breakaway_called = True

        attack_group.on_destroy(on_destroy)
        attack_group.on_breakaway(on_breakaway)

        # Test breakaway callback
        sprites_to_break = [attack_group.sprites[0]]
        attack_group.breakaway(sprites_to_break)
        assert breakaway_called

        # Test destroy callback
        attack_group.destroy()
        assert destroy_called

    def test_attack_group_empty_sprite_destruction(self):
        """Test that attack group destroys itself when no sprites remain."""
        # Create group with sprites
        sprite_group = SpriteGroup()
        sprite = ActionSprite(":resources:images/items/star.png")
        sprite_group.append(sprite)

        attack_group = AttackGroup(sprite_group)

        # Remove all sprites
        sprite_group.clear()

        # Update should trigger destruction
        attack_group.update(0.1)
        assert attack_group.is_destroyed<|MERGE_RESOLUTION|>--- conflicted
+++ resolved
@@ -1,6 +1,5 @@
 """Test suite for base.py - Core Action system architecture."""
 
-import math
 
 import arcade
 import pytest
@@ -13,7 +12,6 @@
     GridPattern,
     LinePattern,
     SpriteGroup,
-    VFormationPattern,
 )
 from actions.interval import MoveBy
 
@@ -34,22 +32,18 @@
         # Use a real, simple action for testing
         return MoveBy((100, 0), duration=1.0)
 
-<<<<<<< HEAD
-    def test_action_initialization(self):
+    @pytest.fixture
+    def sprite(self):
+        return ActionSprite(":resources:images/items/star.png")
+
+    def test_action_initialization(self, action):
         """Test basic action initialization."""
 
         def condition_func():
             return False
 
         action = Action(condition_func=condition_func, tag="test")
-=======
-    @pytest.fixture
-    def sprite(self):
-        return ActionSprite(":resources:images/items/star.png")
->>>>>>> d9b06c2b
-
-    def test_action_initialization(self, action):
-        """Test basic action initialization."""
+
         assert action.target is None
         assert action._elapsed == 0.0
         assert not action.done
@@ -348,137 +342,11 @@
         pattern = CirclePattern(radius=100.0)
         pattern.apply(attack_group, center_x=400, center_y=300)
 
-        # Check that sprites are positioned in a circle
-        count = len(attack_group.sprites)
-        angle_step = 2 * math.pi / count
-        for i, sprite in enumerate(attack_group.sprites):
-            angle = i * angle_step
-            expected_x = 400 + math.cos(angle) * 100.0
-            expected_y = 300 + math.sin(angle) * 100.0
-            assert abs(sprite.center_x - expected_x) < 0.1
-            assert abs(sprite.center_y - expected_y) < 0.1
-
-    def test_circle_pattern_empty_group(self):
-        """Test CirclePattern with empty sprite group."""
-        empty_group = SpriteGroup()
-        attack_group = AttackGroup(empty_group, name="empty_test")
-
-        pattern = CirclePattern(radius=100.0)
-        # Should not raise an exception
-        pattern.apply(attack_group, center_x=400, center_y=300)
-
-    def test_v_formation_pattern_initialization(self):
-        """Test VFormationPattern initialization."""
-        pattern = VFormationPattern(angle=60.0, spacing=75.0)
-        assert pattern.name == "v_formation"
-        assert pattern.spacing == 75.0
-
-    def test_v_formation_pattern_apply(self, attack_group):
-        """Test VFormationPattern apply method."""
-        pattern = VFormationPattern(angle=45.0, spacing=50.0)
-        pattern.apply(attack_group, apex_x=400, apex_y=500)
-
-        sprites = list(attack_group.sprites)
-
-        # First sprite should be at apex
-        assert sprites[0].center_x == 400
-        assert sprites[0].center_y == 500
-
-        # Check that remaining sprites are positioned correctly
-        for i in range(1, len(sprites)):
-            side = 1 if i % 2 == 1 else -1  # Alternate sides
-            distance = (i + 1) // 2 * 50.0
-
-            offset_x = side * math.cos(math.radians(45.0)) * distance
-            offset_y = -math.sin(math.radians(45.0)) * distance
-
-            expected_x = 400 + offset_x
-            expected_y = 500 + offset_y
-
-            assert abs(sprites[i].center_x - expected_x) < 0.1
-            assert abs(sprites[i].center_y - expected_y) < 0.1
-
-    def test_v_formation_pattern_empty_group(self):
-        """Test VFormationPattern with empty sprite group."""
-        empty_group = SpriteGroup()
-        attack_group = AttackGroup(empty_group, name="empty_test")
-
-        pattern = VFormationPattern()
-        # Should not raise an exception
-        pattern.apply(attack_group, apex_x=400, apex_y=500)
-
-
-class TestAttackGroup:
-    """Test suite for AttackGroup class."""
-
-    @pytest.fixture
-    def sprite_group(self):
-        """Create a sprite group with test sprites."""
-        group = SpriteGroup()
-        for i in range(2):
-            sprite = ActionSprite(":resources:images/items/star.png")
-            sprite.center_x = i * 100
-            sprite.center_y = i * 100
-            group.append(sprite)
-        return group
-
-    @pytest.fixture
-    def attack_group(self, sprite_group):
-        """Create an attack group for testing."""
-        return AttackGroup(sprite_group, name="test_attack_group")
-
-    def test_attack_group_initialization(self, attack_group, sprite_group):
-        """Test AttackGroup initialization."""
-        assert attack_group.sprites == sprite_group
-        assert attack_group.name == "test_attack_group"
-        assert attack_group.actions == []
-        assert not attack_group.is_destroyed
-        assert attack_group.parent is None
-        assert attack_group.children == []
-        assert not attack_group._paused
-
-    def test_attack_group_do_action(self, attack_group):
-        """Test applying an action to the attack group."""
-        move_action = MoveBy((50, 50), 1.0)
-        group_action = attack_group.do(move_action)
-
-        assert len(attack_group.actions) == 1
-        assert attack_group.actions[0] == group_action
-        assert group_action.sprite_count == len(attack_group.sprites)
-
-    def test_attack_group_update(self, attack_group):
-        """Test updating the attack group."""
-        move_action = MoveBy((50, 50), 1.0)
-        attack_group.do(move_action)
-
-        # Store initial positions
-        initial_positions = [(s.center_x, s.center_y) for s in attack_group.sprites]
-
-        attack_group.update(0.5)
-
-        # Positions should have changed
-        current_positions = [(s.center_x, s.center_y) for s in attack_group.sprites]
-        assert current_positions != initial_positions
-
-    def test_attack_group_breakaway(self, attack_group):
-        """Test breaking away sprites from the group."""
-        sprites_to_break = [attack_group.sprites[0]]
-        new_group = attack_group.breakaway(sprites_to_break)
-
-        assert len(attack_group.sprites) == 1
-        assert len(new_group.sprites) == 1
-        assert new_group in attack_group.children
-        assert new_group.parent == attack_group
-
-    def test_attack_group_destroy(self, attack_group):
-        """Test destroying the attack group."""
-        # Add some actions and schedule tasks
-        move_action = MoveBy((50, 50), 1.0)
-        attack_group.do(move_action)
-
-        callback_called = False
-
-<<<<<<< HEAD
+        # Action with movement tag exists
+        assert len(Action.get_actions_for_target(sprite, "movement")) == 1
+        # No actions with effects tag
+        assert len(Action.get_actions_for_target(sprite, "effects")) == 0
+
     def test_action_clone(self):
         """Test action cloning."""
 
@@ -491,56 +359,47 @@
         action = Action(
             condition_func=condition_func, on_condition_met=on_condition_met, check_interval=0.5, tag="test"
         )
-=======
-        def on_destroy(group):
-            nonlocal callback_called
-            callback_called = True
->>>>>>> d9b06c2b
-
-        attack_group.on_destroy(on_destroy)
-        attack_group.destroy()
-
-        assert attack_group.is_destroyed
-        assert len(attack_group.actions) == 0
-        assert callback_called
-
-    def test_attack_group_callbacks(self, attack_group):
-        """Test attack group callbacks."""
-        destroy_called = False
-        breakaway_called = False
-
-        def on_destroy(group):
-            nonlocal destroy_called
-            destroy_called = True
-
-        def on_breakaway(group):
-            nonlocal breakaway_called
-            breakaway_called = True
-
-        attack_group.on_destroy(on_destroy)
-        attack_group.on_breakaway(on_breakaway)
-
-        # Test breakaway callback
-        sprites_to_break = [attack_group.sprites[0]]
-        attack_group.breakaway(sprites_to_break)
-        assert breakaway_called
-
-        # Test destroy callback
-        attack_group.destroy()
-        assert destroy_called
-
-    def test_attack_group_empty_sprite_destruction(self):
-        """Test that attack group destroys itself when no sprites remain."""
-        # Create group with sprites
-        sprite_group = SpriteGroup()
-        sprite = ActionSprite(":resources:images/items/star.png")
-        sprite_group.append(sprite)
-
-        attack_group = AttackGroup(sprite_group)
-
-        # Remove all sprites
-        sprite_group.clear()
-
-        # Update should trigger destruction
-        attack_group.update(0.1)
-        assert attack_group.is_destroyed+
+        cloned = action.clone()
+
+        assert cloned is not action
+        assert cloned.condition_func == condition_func
+        assert cloned.on_condition_met == on_condition_met
+        assert cloned.check_interval == 0.5
+        assert cloned.tag == "test"
+
+    def test_action_for_each_sprite(self):
+        """Test for_each_sprite helper method."""
+        sprite_list = arcade.SpriteList()
+        sprite1 = create_test_sprite()
+        sprite2 = create_test_sprite()
+        sprite_list.append(sprite1)
+        sprite_list.append(sprite2)
+
+        action = Action(condition_func=lambda: False)
+        action.target = sprite_list
+
+        visited_sprites = []
+
+        def visit_sprite(sprite):
+            visited_sprites.append(sprite)
+
+        action.for_each_sprite(visit_sprite)
+
+        assert len(visited_sprites) == 2
+        assert sprite1 in visited_sprites
+        assert sprite2 in visited_sprites
+
+    def test_action_condition_properties(self):
+        """Test action condition properties."""
+        action = Action(condition_func=lambda: False)
+
+        assert not action.condition_met
+        assert action.condition_data is None
+
+        # Simulate condition being met
+        action._condition_met = True
+        action._condition_data = "test_data"
+
+        assert action.condition_met
+        assert action.condition_data == "test_data"