"""Test suite for composite.py - Composite actions."""

import arcade

from actions.base import Action
from actions.composite import parallel, repeat, sequence
<<<<<<< HEAD
from actions.conditional import CycleTexturesUntil, DelayUntil
from actions.frame_timing import after_frames
=======
from actions.conditional import CycleTexturesUntil, DelayUntil, duration
>>>>>>> 9bde34ac
from actions.frame_timing import after_frames


def create_test_sprite() -> arcade.Sprite:
    """Create a sprite with texture for testing."""
    sprite = arcade.Sprite(":resources:images/items/star.png")
    sprite.center_x = 100
    sprite.center_y = 100
    return sprite


def make_cycle_action(textures, *, frames=3):
    """Build a CycleTexturesUntil that completes after the given frame count."""
    return CycleTexturesUntil(
        textures,
        frames_per_texture=1,
        direction=1,
        condition=after_frames(frames),
    )


def advance_frames(count: int) -> None:
    """Step the global action system forward a fixed number of frames."""
    for _ in range(count):
        Action.update_all(0.016)


<<<<<<< HEAD
def advance_action(action, frames: int) -> None:
    """Call update on the provided action for a fixed number of frames."""
    for _ in range(frames):
        action.update(0.016)


=======
>>>>>>> 9bde34ac
class TestSequenceFunction:
    """Test suite for sequence() function."""

    def teardown_method(self):
        """Clean up after each test."""
        Action.stop_all()

    def test_sequence_empty_initialization(self):
        """Test empty sequence initialization."""
        seq = sequence()
        assert len(seq.actions) == 0
        assert seq.current_action is None
        assert seq.current_index == 0

    def test_sequence_with_actions_initialization(self):
        """Test sequence initialization with actions."""

        action1 = DelayUntil(after_frames(6))  # 0.1 seconds at 60 FPS
        action2 = DelayUntil(after_frames(6))  # 0.1 seconds at 60 FPS
        seq = sequence(action1, action2)

        assert len(seq.actions) == 2
        assert seq.actions[0] == action1
        assert seq.actions[1] == action2
        assert seq.current_action is None
        assert seq.current_index == 0

    def test_sequence_empty_completes_immediately(self):
        """Test that empty sequence completes immediately."""
        sprite = create_test_sprite()
        seq = sequence()
        seq.target = sprite
        seq.start()

        assert seq.done

    def test_sequence_starts_first_action(self):
        """Test that sequence starts the first action."""

        sprite = create_test_sprite()
        action1 = DelayUntil(after_frames(6))  # 0.1 seconds at 60 FPS
        action2 = DelayUntil(after_frames(6))  # 0.1 seconds at 60 FPS
        seq = sequence(action1, action2)

        seq.target = sprite
        seq.start()

        assert seq.current_action == action1
        assert seq.current_index == 0

    def test_sequence_advances_to_next_action(self):
        """Test that sequence advances to next action when current completes."""

        sprite = create_test_sprite()
        action1 = DelayUntil(after_frames(3))  # 0.05 seconds at 60 FPS
        action2 = DelayUntil(after_frames(3))  # 0.05 seconds at 60 FPS
        seq = sequence(action1, action2)

        seq.target = sprite
        seq.start()

        # Update until first action completes
        advance_action(seq, 3)

        assert action1.done
        assert seq.current_action == action2
        assert seq.current_index == 1

    def test_sequence_completes_when_all_actions_done(self):
        """Test that sequence completes when all actions are done."""

        sprite = create_test_sprite()
        action1 = DelayUntil(after_frames(3))  # 0.05 seconds at 60 FPS
        action2 = DelayUntil(after_frames(3))  # 0.05 seconds at 60 FPS
        seq = sequence(action1, action2)

        seq.target = sprite
        seq.start()

        # Update until both actions complete
        advance_action(seq, 3)  # Complete first action
        advance_action(seq, 3)  # Complete second action

        assert action1.done
        assert action2.done
        assert seq.done
        assert seq.current_action is None

    def test_sequence_stop_stops_current_action(self):
        """Test that stopping sequence stops the current action."""

        sprite = create_test_sprite()
        action1 = DelayUntil(after_frames(60))  # 1 second at 60 FPS  # Long duration so it won't complete
        action2 = DelayUntil(after_frames(6))  # 0.1 seconds at 60 FPS
        seq = sequence(action1, action2)

        seq.target = sprite
        seq.start()
        seq.stop()

        assert action1.done  # Should be marked done by stop()

    def test_sequence_clone(self):
        """Test sequence cloning."""

        action1 = DelayUntil(after_frames(6))  # 0.1 seconds at 60 FPS
        action2 = DelayUntil(after_frames(6))  # 0.1 seconds at 60 FPS
        seq = sequence(action1, action2)

        cloned = seq.clone()

        assert cloned is not seq
        assert len(cloned.actions) == 2
        assert cloned.actions[0] is not action1
        assert cloned.actions[1] is not action2


class TestParallelFunction:
    """Test suite for parallel() function."""

    def teardown_method(self):
        """Clean up after each test."""
        Action.stop_all()

    def test_parallel_empty_initialization(self):
        """Test empty parallel initialization."""
        par = parallel()
        assert len(par.actions) == 0

    def test_parallel_with_actions_initialization(self):
        """Test parallel initialization with actions."""

        action1 = DelayUntil(after_frames(6))  # 0.1 seconds at 60 FPS
        action2 = DelayUntil(after_frames(6))  # 0.1 seconds at 60 FPS
        par = parallel(action1, action2)

        assert len(par.actions) == 2
        assert par.actions[0] == action1
        assert par.actions[1] == action2

    def test_parallel_empty_completes_immediately(self):
        """Test that empty parallel completes immediately."""
        sprite = create_test_sprite()
        par = parallel()
        par.target = sprite
        par.start()

        assert par.done

    def test_parallel_starts_all_actions(self):
        """Test that parallel starts all actions simultaneously."""

        sprite = create_test_sprite()
        action1 = DelayUntil(after_frames(6))  # 0.1 seconds at 60 FPS
        action2 = DelayUntil(after_frames(6))  # 0.1 seconds at 60 FPS
        par = parallel(action1, action2)

        par.target = sprite
        par.start()

        # Both actions should be started (can't check internal state easily, but they should be running)
        assert not par.done  # Parallel shouldn't be done immediately

    def test_parallel_completes_when_all_actions_done(self):
        """Test that parallel completes when all actions are done."""

        sprite = create_test_sprite()
        action1 = DelayUntil(after_frames(3))  # 0.05 seconds at 60 FPS
        action2 = DelayUntil(after_frames(6))  # 0.1 seconds at 60 FPS  # Longer duration
        par = parallel(action1, action2)

        par.target = sprite
        par.start()

        # Update until first action completes
        advance_action(par, 3)
        assert action1.done
        assert not par.done  # Parallel not done until all actions done

        # Update until second action completes
        advance_action(par, 3)
        assert action2.done
        assert par.done

    def test_parallel_stops_all_actions(self):
        """Test that stopping parallel stops all actions."""

        sprite = create_test_sprite()
        action1 = DelayUntil(after_frames(60))  # 1 second at 60 FPS  # Long duration
        action2 = DelayUntil(after_frames(60))  # 1 second at 60 FPS  # Long duration
        par = parallel(action1, action2)

        par.target = sprite
        par.start()
        par.stop()

        assert action1.done  # Should be marked done by stop()
        assert action2.done  # Should be marked done by stop()

    def test_parallel_clone(self):
        """Test parallel cloning."""

        action1 = DelayUntil(after_frames(6))  # 0.1 seconds at 60 FPS
        action2 = DelayUntil(after_frames(6))  # 0.1 seconds at 60 FPS
        par = parallel(action1, action2)

        cloned = par.clone()

        assert cloned is not par
        assert len(cloned.actions) == 2
        assert cloned.actions[0] is not action1
        assert cloned.actions[1] is not action2


class TestOperatorOverloading:
    """Test suite for operator-based composition (+ for sequence, | for parallel)."""

    def teardown_method(self):
        """Clean up after each test."""
        Action.stop_all()

    def test_plus_operator_creates_sequence(self):
        """Test that the '+' operator creates a sequential action."""

        sprite = create_test_sprite()
        action1 = DelayUntil(after_frames(1))
        action2 = DelayUntil(after_frames(1))

        # Use + operator to create sequence
        sequence_action = action1 + action2
        sequence_action.apply(sprite)

        # Should behave like a sequence - first action runs, then second
        advance_frames(3)  # Complete first action
        assert action1.done

        advance_frames(3)  # Complete second action
        assert action2.done

    def test_pipe_operator_creates_parallel(self):
        """Test that the '|' operator creates a parallel action."""

        sprite = create_test_sprite()
        action1 = DelayUntil(after_frames(3))  # 0.05 seconds at 60 FPS
        action2 = DelayUntil(after_frames(6))  # 0.1 seconds at 60 FPS  # Different duration

        # Use | operator to create parallel
        parallel_action = action1 | action2
        parallel_action.apply(sprite)

        # Should behave like a parallel - both run simultaneously
        advance_frames(3)  # Complete first action
        assert action1.done
        assert not action2.done  # Second still running

        advance_frames(3)  # Complete second action
        assert action2.done

    def test_mixed_operator_composition(self):
        """Test mixing + and | operators for complex compositions."""

        sprite = create_test_sprite()
        action1 = DelayUntil(after_frames(3))  # 0.05 seconds at 60 FPS
        action2 = DelayUntil(after_frames(3))  # 0.05 seconds at 60 FPS
        action3 = DelayUntil(after_frames(3))  # 0.05 seconds at 60 FPS

        # Create a sequence where the second step is parallel actions
        complex_action = action1 + (action2 | action3)
        complex_action.apply(sprite)

        # First action should complete first
        advance_frames(3)
        assert action1.done

        # After first action completes, parallel actions should run and complete
        advance_frames(3)
        assert action2.done
        assert action3.done

    def test_operator_precedence_with_parentheses(self):
        """Test operator precedence with explicit parentheses."""

        sprite = create_test_sprite()
        action1 = DelayUntil(after_frames(3))  # 0.05 seconds at 60 FPS
        action2 = DelayUntil(after_frames(3))  # 0.05 seconds at 60 FPS
        action3 = DelayUntil(after_frames(3))  # 0.05 seconds at 60 FPS

        # Test a + (b | c) - explicit parentheses
        composed = action1 + (action2 | action3)
        composed.apply(sprite)

        # First action completes
        advance_frames(3)
        assert action1.done

        # Then parallel actions complete
        advance_frames(3)
        assert action2.done
        assert action3.done


class TestNestedComposites:
    """Test suite for nested composite actions."""

    def teardown_method(self):
        """Clean up after each test."""
        Action.stop_all()

    def test_sequence_of_parallels_with_operators(self):
        """Test sequence containing parallel actions using operators."""

        sprite = create_test_sprite()
        action1 = DelayUntil(after_frames(3))  # 0.05 seconds at 60 FPS
        action2 = DelayUntil(after_frames(3))  # 0.05 seconds at 60 FPS
        action3 = DelayUntil(after_frames(3))  # 0.05 seconds at 60 FPS
        action4 = DelayUntil(after_frames(3))  # 0.05 seconds at 60 FPS

        # Create sequence of parallels using operators
        composed = (action1 | action2) + (action3 | action4)
        composed.apply(sprite)

        # Update until first parallel completes
        advance_frames(3)
        assert action1.done
        assert action2.done

        # Update until second parallel completes
        advance_frames(3)
        assert action3.done
        assert action4.done

    def test_parallel_of_sequences_with_operators(self):
        """Test parallel containing sequence actions using operators."""

        sprite = create_test_sprite()
        action1 = DelayUntil(after_frames(3))  # 0.05 seconds at 60 FPS
        action2 = DelayUntil(after_frames(3))  # 0.05 seconds at 60 FPS
        action3 = DelayUntil(after_frames(3))  # 0.05 seconds at 60 FPS
        action4 = DelayUntil(after_frames(3))  # 0.05 seconds at 60 FPS

        # Create parallel of sequences using operators
        composed = (action1 + action2) | (action3 + action4)
        composed.apply(sprite)

        # Both sequences run in parallel, each taking 2 updates (0.05 + 0.05)
        advance_frames(3)  # Complete first actions in each sequence
        advance_frames(3)  # Complete second actions in each sequence

        # All actions should be done
        assert action1.done
        assert action2.done
        assert action3.done
        assert action4.done

    def test_traditional_vs_operator_equivalence(self):
        """Test that operator syntax produces equivalent results to function syntax."""

        sprite1 = create_test_sprite()
        sprite2 = create_test_sprite()

        # Traditional function approach
        action1_func = DelayUntil(after_frames(3))  # 0.05 seconds at 60 FPS
        action2_func = DelayUntil(after_frames(3))  # 0.05 seconds at 60 FPS
        traditional = sequence(action1_func, action2_func)
        traditional.apply(sprite1)

        # Operator approach
        action1_op = DelayUntil(after_frames(3))  # 0.05 seconds at 60 FPS
        action2_op = DelayUntil(after_frames(3))  # 0.05 seconds at 60 FPS
        operator_based = action1_op + action2_op
        operator_based.apply(sprite2)

        # Both should behave identically - complete first actions
        advance_frames(3)
        assert action1_func.done == action1_op.done

        # Complete second actions
        advance_frames(3)
        assert action2_func.done == action2_op.done


class TestRepeatFunction:
    """Test suite for repeat() function."""

    def teardown_method(self):
        """Clean up after each test."""
        Action.stop_all()

    def test_repeat_initialization(self):
        """Test repeat initialization."""

        action = DelayUntil(after_frames(6))  # 0.1 seconds at 60 FPS
        rep = repeat(action)

        assert rep.action == action
        assert rep.current_action is None
        assert not rep.done

    def test_repeat_starts_first_iteration(self):
        """Test that repeat starts the first iteration of the action."""

        sprite = create_test_sprite()
        action = DelayUntil(after_frames(3))  # 0.05 seconds at 60 FPS
        rep = repeat(action)

        rep.target = sprite
        rep.start()

        assert rep.current_action is not None
        assert rep.current_action is not action  # Should be a clone
        assert not rep.done

    def test_repeat_restarts_action_when_completed(self):
        """Test that repeat restarts the action when it completes."""

        sprite = create_test_sprite()
        action = DelayUntil(after_frames(3))  # 0.05 seconds at 60 FPS
        rep = repeat(action)

        rep.target = sprite
        rep.start()

        # Get the first iteration
        first_iteration = rep.current_action

        # Update until first iteration completes
        advance_action(rep, 3)
        assert first_iteration.done

        # Should have started a new iteration
        assert rep.current_action is not first_iteration
        assert not rep.done

    def test_repeat_continues_indefinitely(self):
        """Test that repeat continues indefinitely."""

        sprite = create_test_sprite()
        action = DelayUntil(after_frames(3))  # 0.05 seconds at 60 FPS
        rep = repeat(action)

        rep.target = sprite
        rep.start()

        # Run multiple iterations
        for i in range(5):
            current_action = rep.current_action
            assert not rep.done

            # Complete this iteration
            advance_action(rep, 3)
            assert current_action.done

            # Trigger start of next iteration (may be deferred one frame)
            if rep.current_action is None:
                rep.update(0.0)

            assert rep.current_action is not current_action

    def test_repeat_stop_stops_current_action(self):
        """Test that stopping repeat stops the current action."""

        sprite = create_test_sprite()
        action = DelayUntil(after_frames(60))  # 1 second at 60 FPS  # Long duration
        rep = repeat(action)

        rep.target = sprite
        rep.start()
        rep.stop()

        assert rep.current_action.done
        assert rep.done

    def test_repeat_clone(self):
        """Test repeat cloning."""

        action = DelayUntil(after_frames(6))  # 0.1 seconds at 60 FPS
        rep = repeat(action)

        cloned = rep.clone()

        assert cloned is not rep
        assert cloned.action is not action
        assert cloned.current_action is None

    def test_repeat_with_no_action(self):
        """Test repeat with no action (should complete immediately)."""
        sprite = create_test_sprite()
        rep = repeat(None)

        rep.target = sprite
        rep.start()

        assert rep.done

    def test_repeat_with_composite_action(self):
        """Test repeat with a composite action (sequence)."""

        sprite = create_test_sprite()
        action1 = DelayUntil(after_frames(3))  # 0.05 seconds at 60 FPS
        action2 = DelayUntil(after_frames(3))  # 0.05 seconds at 60 FPS
        seq = sequence(action1, action2)
        rep = repeat(seq)

        rep.target = sprite
        rep.start()

        # First iteration should start
        assert rep.current_action is not None
        assert rep.current_action is not seq  # Should be a clone
        assert not rep.done

        # Complete first iteration (both delays)
        advance_action(rep, 3)  # Complete first delay
        advance_action(rep, 3)  # Complete second delay, complete sequence

        # Ensure the repeat schedules a new iteration (might begin next frame)
        if rep.current_action is None:
            rep.update(0.0)

        assert rep.current_action is not None
        assert not rep.done

    def test_repeat_with_move_action(self):
        """Test repeat with a MoveUntil action."""
        from actions.conditional import MoveUntil

        sprite = create_test_sprite()

        # Move right for a short duration
        move_action = MoveUntil(velocity=(100, 0), condition=after_frames(3))  # 0.05 seconds at 60 FPS
        rep = repeat(move_action)
        rep.apply(sprite, tag="test_repeat")

        # Update to complete first iteration
        advance_frames(3)

        # Ensure a new iteration has started (may require zero-dt tick)
        if sprite.change_x == 0:
            Action.update_all(0.0)

        assert sprite.change_x == 100  # Velocity should be set by new iteration

        # Update again with partial duration - iteration should still be running
        advance_frames(2)

        # Should still have velocity from repeat cycles
        assert sprite.change_x == 100


class TestRepeatIntegration:
    """Integration tests for repeat with other composite actions."""

    def teardown_method(self):
        """Clean up after each test."""
        Action.stop_all()

    def test_repeat_in_sequence(self):
        """Test repeat action used within a sequence."""

        sprite = create_test_sprite()
        setup_action = DelayUntil(after_frames(3))  # 0.05 seconds at 60 FPS
        repeating_action = DelayUntil(after_frames(3))  # 0.05 seconds at 60 FPS

        # Create sequence: setup action + repeating action
        rep = repeat(repeating_action)
        seq = sequence(setup_action, rep)

        seq.apply(sprite)

        # First, setup action should run
        advance_frames(3)  # Complete setup

        # Now repeat should start and run indefinitely
        # Since repeat never completes, sequence never completes
        advance_frames(3)  # First repeat iteration
        advance_frames(3)  # Second repeat iteration

        # Sequence should still be running the repeat
        actions = Action.get_actions_for_target(sprite)
        assert len(actions) == 1  # The sequence is still active

    def test_repeat_in_parallel(self):
        """Test repeat action used within a parallel."""

        sprite = create_test_sprite()
        finite_action = DelayUntil(after_frames(6))  # 0.1 seconds at 60 FPS
        repeating_action = DelayUntil(after_frames(3))  # 0.05 seconds at 60 FPS

        # Create parallel: finite action + repeating action
        rep = repeat(repeating_action)
        par = parallel(finite_action, rep)

        par.apply(sprite)

        # Both should start
        advance_frames(3)  # First repeat cycle completes, finite still running
        advance_frames(3)  # Finite action completes, second repeat cycle

        # Since repeat never completes, parallel never completes naturally
        actions = Action.get_actions_for_target(sprite)
        assert len(actions) == 1  # The parallel is still active

    def test_operator_overloading_with_repeat(self):
        """Test that repeat works with operator overloading (+, |)."""

        sprite = create_test_sprite()
        action1 = DelayUntil(after_frames(3))  # 0.05 seconds at 60 FPS
        action2 = DelayUntil(after_frames(3))  # 0.05 seconds at 60 FPS

        # Create complex composition using operators
        rep = repeat(action1)
        composed = action2 + rep  # Sequence: action2 then infinite repeat

        composed.apply(sprite)

        # Update to complete first action
        advance_frames(3)

        # Now repeat should be running
        advance_frames(3)  # First repeat iteration
        advance_frames(3)  # Second repeat iteration

        # Should still be active
        actions = Action.get_actions_for_target(sprite)
        assert len(actions) == 1


class TestVelocityForwarding:
    """Test suite for velocity forwarding in composite actions."""

    def teardown_method(self):
        """Clean up after each test."""
        Action.stop_all()

    def test_velocity_forwarding_to_children(self):
        """Test that CompositeActions forward velocity changes to child actions that support it."""
        from actions.conditional import MoveUntil, infinite

        sprite = create_test_sprite()

        # Test 1: Parallel forwarding
        move_action1 = MoveUntil((5, 0), infinite)
        delay_action1 = DelayUntil(after_frames(60))  # 1 second at 60 FPS

        par = parallel(move_action1, delay_action1)
        par.apply(sprite, tag="velocity_test")

        # Verify initial velocity
        assert move_action1.current_velocity == (5, 0)

        # Test velocity forwarding
        par.set_current_velocity((10, 3))
        assert move_action1.current_velocity == (10, 3)

        Action.stop_all()  # Clear actions between tests

        # Test 2: Sequence forwarding (should forward to current action)
        move_action2 = MoveUntil((7, 1), infinite)
        delay_action2 = DelayUntil(after_frames(60))  # 1 second at 60 FPS

        seq = sequence(move_action2, delay_action2)
        seq.apply(sprite, tag="sequence_velocity_test")

        # Should forward to the current (first) action
        seq.set_current_velocity((15, -2))
        assert move_action2.current_velocity == (15, -2)

        Action.stop_all()  # Clear actions between tests

        # Test 3: Repeat forwarding
        move_action3 = MoveUntil((8, 2), infinite)
        rep = repeat(move_action3)
        rep.apply(sprite, tag="repeat_velocity_test")

        # Start the repeat so it has a current action
        Action.update_all(0.001)

        # Should forward to the current iteration (which is a clone)
        rep.set_current_velocity((20, 5))

        # The cloned action should have the new velocity
        assert rep.current_action.current_velocity == (20, 5)

    def test_velocity_forwarding_base_class(self):
        """Test that base CompositeAction set_current_velocity does nothing."""
        from actions.base import CompositeAction

        # Create a direct instance of the base CompositeAction
        base_composite = CompositeAction()

        # This should not raise an error and should do nothing
        base_composite.set_current_velocity((100, 200))

        # Should complete immediately since base class has no functionality
        assert True  # Just testing that no exception was raised

    def test_velocity_forwarding_with_noop_velocity(self):
        """Test velocity forwarding gracefully handles actions using the default no-op setter."""
        from actions.conditional import DelayUntil, MoveUntil, infinite

        sprite = create_test_sprite()

        # Create a custom action that doesn't support velocity control
        class CustomAction(DelayUntil):
            """A custom action that explicitly doesn't have set_current_velocity."""

            def __init__(self):
                super().__init__(after_frames(60))

        move_action = MoveUntil((3, 4), infinite)
        custom_action = CustomAction()

        # Test parallel with action that raises AttributeError
        par = parallel(move_action, custom_action)
        par.apply(sprite, tag="error_test")

        # This should not raise an error despite custom_action not supporting velocity
        par.set_current_velocity((6, 8))

        # The move action should still get the new velocity
        assert move_action.current_velocity == (6, 8)

    def test_velocity_forwarding_sequence_no_current_action(self):
        """Test sequence velocity forwarding when there's no current action."""
        from actions.conditional import DelayUntil

        sprite = create_test_sprite()

        # Create a sequence but don't start it
        seq = sequence(DelayUntil(after_frames(6)))  # 0.1 seconds at 60 FPS
        # Don't apply it to a sprite so current_action remains None

        # This should not raise an error
        seq.set_current_velocity((10, 20))

        # Should handle gracefully
        assert seq.current_action is None

    def test_velocity_forwarding_repeat_no_current_action(self):
        """Test repeat velocity forwarding when there's no current action."""
        from actions.conditional import DelayUntil

        sprite = create_test_sprite()

        # Create a repeat but don't start it
        rep = repeat(DelayUntil(after_frames(6)))  # 0.1 seconds at 60 FPS
        # Don't apply it to a sprite so current_action remains None

        # This should not raise an error
        rep.set_current_velocity((30, 40))

        # Should handle gracefully
        assert rep.current_action is None

    def test_velocity_forwarding_empty_parallel(self):
        """Test velocity forwarding on empty parallel action."""
        sprite = create_test_sprite()

        # Create empty parallel
        par = parallel()
        par.apply(sprite, tag="empty_test")

        # This should not raise an error
        par.set_current_velocity((70, 80))

        # Should handle gracefully with empty actions list
        assert len(par.actions) == 0

    def test_velocity_forwarding_sequence_noop(self):
        """Test sequence velocity forwarding with actions relying on the default no-op setter."""
        from actions.conditional import DelayUntil

        sprite = create_test_sprite()

        # Create a custom action that raises AttributeError when set_current_velocity is called
        class ActionWithoutVelocity(DelayUntil):
            def __init__(self):
                super().__init__(after_frames(6))

        action_without_velocity = ActionWithoutVelocity()
        seq = sequence(action_without_velocity)
        seq.apply(sprite, tag="seq_error_test")

        # This should trigger the AttributeError handling in _Sequence.set_current_velocity
        seq.set_current_velocity((25, 35))

        # Should complete without error
        assert seq.current_action is action_without_velocity

    def test_velocity_forwarding_repeat_noop(self):
        """Test repeat velocity forwarding with actions relying on the default no-op setter."""
        from actions.conditional import DelayUntil

        sprite = create_test_sprite()

        # Create a custom action that raises AttributeError
        class ActionWithoutVelocity(DelayUntil):
            def __init__(self):
                super().__init__(after_frames(6))

        action_without_velocity = ActionWithoutVelocity()
        rep = repeat(action_without_velocity)
        rep.apply(sprite, tag="rep_error_test")

        # Start the repeat so it has a current action (clone)
        Action.update_all(0.001)

        # The cloned action should also not have set_current_velocity
        # This should trigger the AttributeError handling in _Repeat.set_current_velocity
        rep.set_current_velocity((45, 55))

        # Should complete without error
        assert rep.current_action is not None


class TestCompositeReset:
    """Test suite for reset() functionality on composite actions."""

    def teardown_method(self):
        """Clean up after each test."""
        Action.stop_all()

    def test_base_composite_action_reset(self):
        """Test that base CompositeAction.reset() resets flags."""
        from actions.base import CompositeAction

        # Create a minimal concrete subclass for testing
        class TestComposite(CompositeAction):
            def clone(self):
                return TestComposite()

        action = TestComposite()

        # Simulate completion
        action.done = True
        action._on_complete_called = True

        # Reset
        action.reset()

        # Verify base flags are reset
        assert action.done is False
        assert action._on_complete_called is False

    def test_sequence_reset_basic(self):
        """Test that sequence.reset() resets state and calls reset on child actions."""
        sprite = create_test_sprite()

        # Use CycleTexturesUntil which properly resets done flag
        textures = [arcade.Texture.create_empty(f"tex{i}", (10, 10)) for i in range(2)]
        action1 = make_cycle_action(textures, frames=3)
        action2 = make_cycle_action(textures, frames=3)
        seq = sequence(action1, action2)

        seq.apply(sprite, tag="test_reset")

        # Run until first action completes
        advance_frames(4)

        assert action1.done
        assert seq.current_index == 1
        assert seq.current_action == action2

        # Reset
        seq.reset()

        # Verify sequence state is reset
        assert seq.current_index == 0
        assert seq.current_action is None
        assert seq.done is False
        assert seq._on_complete_called is False

        # Verify child actions were reset (reset() called on them)
        assert action1.done is False  # CycleTexturesUntil resets done
        assert action2.done is False

    def test_sequence_reset_after_completion(self):
        """Test that sequence can be reset after completion."""
        sprite = create_test_sprite()

        textures = [arcade.Texture.create_empty(f"tex{i}", (10, 10)) for i in range(2)]
        action1 = make_cycle_action(textures, frames=3)
        action2 = make_cycle_action(textures, frames=3)
        seq = sequence(action1, action2)

        seq.apply(sprite, tag="test_reset_reuse")

        # Complete the sequence
        advance_frames(4)  # Complete first action
        advance_frames(4)  # Complete second action

        assert seq.done
        assert action1.done
        assert action2.done

        # Reset
        seq.reset()

        # Verify state is reset
        assert seq.done is False
        assert seq.current_index == 0
        assert seq.current_action is None
        assert action1.done is False
        assert action2.done is False

    def test_parallel_reset_basic(self):
        """Test that parallel.reset() resets state and child actions."""
        sprite = create_test_sprite()

        textures = [arcade.Texture.create_empty(f"tex{i}", (10, 10)) for i in range(2)]
        action1 = make_cycle_action(textures, frames=3)
        action2 = make_cycle_action(textures, frames=6)
        par = parallel(action1, action2)

        par.apply(sprite, tag="test_parallel_reset")

        # Run until first action completes
        advance_frames(4)

        assert action1.done
        assert not action2.done
        assert not par.done

        # Reset
        par.reset()

        # Verify parallel state is reset
        assert par.done is False
        assert par._on_complete_called is False

        # Verify child actions are reset
        assert action1.done is False
        assert action2.done is False

    def test_parallel_reset_after_completion(self):
        """Test that parallel can be reset after completion."""
        sprite = create_test_sprite()

        textures = [arcade.Texture.create_empty(f"tex{i}", (10, 10)) for i in range(2)]
        action1 = make_cycle_action(textures, frames=3)
        action2 = make_cycle_action(textures, frames=3)
        par = parallel(action1, action2)

        par.apply(sprite, tag="test_parallel_reuse")

        # Complete the parallel
        advance_frames(4)

        assert par.done
        assert action1.done
        assert action2.done

        # Reset
        par.reset()

        # Verify state is reset
        assert par.done is False
        assert action1.done is False
        assert action2.done is False

    def test_repeat_reset_basic(self):
        """Test that repeat.reset() resets state and child action."""
        sprite = create_test_sprite()

        action = DelayUntil(after_frames(3))  # 0.05 seconds at 60 FPS
        rep = repeat(action)

        rep.apply(sprite, tag="test_repeat_reset")

        # Run until first iteration completes
        advance_frames(3)

        # First iteration should complete, but repeat continues
        assert rep.current_action is not None
        assert rep.current_action is not action  # It's a clone

        # Reset
        rep.reset()

        # Verify repeat state is reset
        assert rep.current_action is None
        assert rep.done is False
        assert rep._on_complete_called is False

    def test_repeat_reset_clears_current_action(self):
        """Test that repeat.reset() clears and resets the current cloned action."""
        sprite = create_test_sprite()

        textures = [arcade.Texture.create_empty(f"tex{i}", (10, 10)) for i in range(2)]
        action = make_cycle_action(textures, frames=3)
        rep = repeat(action)

        rep.apply(sprite, tag="test_repeat_current")

        # Run one iteration
        advance_frames(4)

        # Verify there's a current action (it's a clone, not the original)
        assert rep.current_action is not None
        assert rep.current_action is not action  # It's a clone

        # Reset the repeat
        rep.reset()

        # Verify the repeat state is reset
        assert rep.current_action is None
        assert rep.done is False
        assert rep._on_complete_called is False

    def test_nested_sequence_reset(self):
        """Test that nested sequences reset properly."""
        sprite = create_test_sprite()

        textures = [arcade.Texture.create_empty(f"tex{i}", (10, 10)) for i in range(2)]
        action1 = make_cycle_action(textures, frames=3)
        action2 = make_cycle_action(textures, frames=3)
        inner_seq = sequence(action1, action2)

        action3 = make_cycle_action(textures, frames=3)
        outer_seq = sequence(inner_seq, action3)

        outer_seq.apply(sprite, tag="test_nested_reset")

        # Run until inner sequence completes
        advance_frames(4)  # Complete action1
        advance_frames(4)  # Complete action2, inner_seq done

        assert inner_seq.done
        assert action1.done
        assert action2.done

        # Reset outer sequence
        outer_seq.reset()

        # Verify inner sequence and its children are reset
        assert outer_seq.done is False
        assert inner_seq.done is False
        assert action1.done is False
        assert action2.done is False
        assert action3.done is False

    def test_parallel_with_sequences_reset(self):
        """Test that parallel containing sequences resets properly."""
        sprite = create_test_sprite()

        textures = [arcade.Texture.create_empty(f"tex{i}", (10, 10)) for i in range(2)]
        action1 = make_cycle_action(textures, frames=3)
        action2 = make_cycle_action(textures, frames=3)
        seq1 = sequence(action1, action2)

        action3 = make_cycle_action(textures, frames=3)
        seq2 = sequence(action3)

        par = parallel(seq1, seq2)
        par.apply(sprite, tag="test_parallel_seq_reset")

        # Run until both sequences complete
        advance_frames(4)  # Complete action1 and action3
        advance_frames(4)  # Complete action2, both sequences done

        assert par.done
        assert seq1.done
        assert seq2.done

        # Reset
        par.reset()

        # Verify everything is reset
        assert par.done is False
        assert seq1.done is False
        assert seq2.done is False
        assert action1.done is False
        assert action2.done is False
        assert action3.done is False

    def test_empty_sequence_reset(self):
        """Test that empty sequence reset works."""
        seq = sequence()

        # Empty sequence completes immediately
        sprite = create_test_sprite()
        seq.apply(sprite, tag="empty")

        assert seq.done

        # Reset
        seq.reset()

        # Verify it's reset
        assert seq.done is False
        assert seq._on_complete_called is False
        assert seq.current_index == 0
        assert seq.current_action is None

    def test_empty_parallel_reset(self):
        """Test that empty parallel reset works."""
        par = parallel()

        # Empty parallel completes immediately
        sprite = create_test_sprite()
        par.apply(sprite, tag="empty")

        assert par.done

        # Reset
        par.reset()

        # Verify it's reset
        assert par.done is False
        assert par._on_complete_called is False


class TestPriority1_EmptyCompositeRepresentation:
    """Test __repr__ methods for composite actions."""

    def test_sequence_repr(self):
        """Test sequence __repr__ method - covers line 108-109 in composite.py."""
        action1 = DelayUntil(after_frames(6))  # 0.1 seconds at 60 FPS
        action2 = DelayUntil(after_frames(12))  # 0.2 seconds at 60 FPS
        seq = sequence(action1, action2)

        repr_str = repr(seq)
        assert "_Sequence" in repr_str
        assert "actions=" in repr_str

    def test_parallel_repr(self):
        """Test parallel __repr__ method - covers line 189-190 in composite.py."""
        action1 = DelayUntil(after_frames(6))  # 0.1 seconds at 60 FPS
        action2 = DelayUntil(after_frames(12))  # 0.2 seconds at 60 FPS
        par = parallel(action1, action2)

        repr_str = repr(par)
        assert "_Parallel" in repr_str
        assert "actions=" in repr_str

    def test_repeat_repr(self):
        """Test repeat __repr__ method - covers line 287 in composite.py."""
        action = DelayUntil(after_frames(6))  # 0.1 seconds at 60 FPS
        rep = repeat(action)

        repr_str = repr(rep)
        assert "_Repeat" in repr_str
        assert "action=" in repr_str


class TestPriority4_AttributeErrorHandling:
    """Test AttributeError handling in composite actions - covers lines 103-105, 282-284."""

    def teardown_method(self):
        """Clean up after each test."""
        Action.stop_all()

    def test_sequence_set_current_velocity_attribute_error(self):
        """Test sequence handles AttributeError when action doesn't support velocity - line 103-105."""
        sprite = create_test_sprite()

        # DelayUntil doesn't support velocity control in meaningful way
        action = DelayUntil(after_frames(60))  # 1 second at 60 FPS
        seq = sequence(action)
        seq.apply(sprite, tag="test")

        # This should not raise an error even though DelayUntil's set_current_velocity is a no-op
        seq.set_current_velocity((10, 20))

        # Should complete without error
        assert seq.current_action is action

    def test_repeat_set_current_velocity_attribute_error(self):
        """Test repeat handles AttributeError when action doesn't support velocity - line 282-284."""
        sprite = create_test_sprite()

        # DelayUntil doesn't support velocity control
        action = DelayUntil(after_frames(60))  # 1 second at 60 FPS
        rep = repeat(action)
        rep.apply(sprite, tag="test")

        # Start the repeat so it has a current action
        Action.update_all(0.001)

        # This should not raise an error
        rep.set_current_velocity((30, 40))

        # Should handle gracefully
        assert rep.current_action is not None


class TestPriority2_SequenceEdgeCases:
    """Test Sequence edge cases - covers lines 49-52, 56-58 in composite.py."""

    def teardown_method(self):
        """Clean up after each test."""
        Action.stop_all()

    def test_sequence_update_with_empty_actions(self):
        """Test sequence update when actions list is empty - lines 49-52."""
        sprite = create_test_sprite()
        seq = sequence()
        seq.apply(sprite, tag="empty")

        # Update should handle empty actions gracefully
        Action.update_all(1 / 60)

        assert seq.done

    def test_sequence_current_action_none_starts_next(self):
        """Test sequence starts next action when current is None - lines 56-58."""
        sprite = create_test_sprite()

        action1 = DelayUntil(after_frames(3))  # 0.05 seconds at 60 FPS
        action2 = DelayUntil(after_frames(3))  # 0.05 seconds at 60 FPS
        seq = sequence(action1, action2)

        seq.target = sprite
        seq.start()

        # Complete first action
        advance_action(seq, 3)

        # At this point current_action should transition
        assert action1.done
        # Second action should now be current
        assert seq.current_action == action2


class TestPriority3_ParallelEmptyHandling:
    """Test Parallel empty handling during update - covers lines 148-151 in composite.py."""

    def teardown_method(self):
        """Clean up after each test."""
        Action.stop_all()

    def test_parallel_update_with_empty_actions(self):
        """Test parallel update when actions list is empty - lines 148-151."""
        sprite = create_test_sprite()
        par = parallel()
        par.apply(sprite, tag="empty")

        # Update should handle empty actions gracefully
        Action.update_all(1 / 60)

        assert par.done


class TestPriority4_RepeatEdgeCases:
    """Test Repeat edge cases - covers lines 235-238, 253-255 in composite.py."""

    def teardown_method(self):
        """Clean up after each test."""
        Action.stop_all()

    def test_repeat_update_with_no_action(self):
        """Test repeat update when action is None - lines 235-238."""
        sprite = create_test_sprite()
        rep = repeat(None)
        rep.apply(sprite, tag="no_action")

        # Update should handle None action gracefully
        Action.update_all(1 / 60)

        assert rep.done

    def test_repeat_current_action_none_starts_clone(self):
        """Test repeat starts clone when current_action is None - lines 253-255."""
        sprite = create_test_sprite()

        action = DelayUntil(after_frames(3))  # 0.05 seconds at 60 FPS
        rep = repeat(action)

        rep.target = sprite
        rep.start()

        # Current action should be set after start
        first_action = rep.current_action
        assert first_action is not None
        assert first_action is not action  # Should be a clone

        # Complete current action
        advance_action(rep, 3)

        # Should have started a new clone
        assert rep.current_action is not None
        assert rep.current_action is not first_action


class TestPriority10_CompositeEmptyHandling:
    """Additional composite action empty handling tests."""

    def teardown_method(self):
        """Clean up after each test."""
        Action.stop_all()

    def test_sequence_repr_with_empty_actions(self):
        """Test sequence __repr__ with empty actions list."""
        seq = sequence()
        repr_str = repr(seq)
        assert "_Sequence" in repr_str
        assert "[]" in repr_str or "actions=" in repr_str

    def test_parallel_repr_with_empty_actions(self):
        """Test parallel __repr__ with empty actions list."""
        par = parallel()
        repr_str = repr(par)
        assert "_Parallel" in repr_str
        assert "[]" in repr_str or "actions=" in repr_str

    def test_repeat_repr_with_none_action(self):
        """Test repeat __repr__ with None action."""
        rep = repeat(None)
        repr_str = repr(rep)
        assert "_Repeat" in repr_str
        assert "None" in repr_str<|MERGE_RESOLUTION|>--- conflicted
+++ resolved
@@ -4,12 +4,7 @@
 
 from actions.base import Action
 from actions.composite import parallel, repeat, sequence
-<<<<<<< HEAD
 from actions.conditional import CycleTexturesUntil, DelayUntil
-from actions.frame_timing import after_frames
-=======
-from actions.conditional import CycleTexturesUntil, DelayUntil, duration
->>>>>>> 9bde34ac
 from actions.frame_timing import after_frames
 
 
@@ -37,15 +32,12 @@
         Action.update_all(0.016)
 
 
-<<<<<<< HEAD
 def advance_action(action, frames: int) -> None:
     """Call update on the provided action for a fixed number of frames."""
     for _ in range(frames):
         action.update(0.016)
 
 
-=======
->>>>>>> 9bde34ac
 class TestSequenceFunction:
     """Test suite for sequence() function."""
 
