"""
TweenUntil Demo using ArcadeActions

This example shows how to use ArcadeActions' TweenUntil action to animate sprite properties
with different easing functions. Each ball moves horizontally from left to right using precise
A-to-B position animation, demonstrating various easing curves applied to the tweening.

TweenUntil is perfect for this use case because:
- Each ball needs to move from exact start position to exact end position
- The animation should stop when reaching the target position
- We want precise control over the position property with easing curves

This is different from the Ease wrapper class, which would be used for smooth acceleration
into continuous movement (like missile launches or vehicle acceleration).

From the project root, run with:
    uv run python examples/tween_demo.py

"""

import arcade
from arcade import easing
from arcade.types import Color

from actions import Action, center_window, tween_until
from actions.frame_timing import after_frames, seconds_to_frames

# --- Constants ---
SPRITE_SCALING = 0.5
WINDOW_WIDTH = 1280
WINDOW_HEIGHT = 720
WINDOW_TITLE = "ArcadeActions TweenUntil Demo"

BACKGROUND_COLOR = "#F5D167"
TEXT_COLOR = "#4B1DF2"
BALL_COLOR = "#42B5EB"
LINE_COLOR = "#45E6D0"
LINE_WIDTH = 3

X_START = 40
X_END = 1200
Y_INTERVAL = 60
BALL_RADIUS = 13
<<<<<<< HEAD
TWEEN_FRAMES = seconds_to_frames(6.0)
=======
TWEEN_FRAMES = seconds_to_frames(6.0)  # 360 frames at 60 FPS
>>>>>>> 9bde34ac

# List of (easing function, label) to demonstrate with TweenUntil
EASING_FUNCTIONS = [
    (easing.linear, "Linear"),
    (easing.ease_out, "Ease out"),
    (easing.ease_in, "Ease in"),
    (easing.smoothstep, "Smoothstep"),
    (easing.ease_in_out, "Ease in/out"),
    (easing.ease_out_elastic, "Ease out elastic"),
    (easing.ease_in_back, "Ease in back"),
    (easing.ease_out_back, "Ease out back"),
    (easing.ease_in_sin, "Ease in sin"),
    (easing.ease_out_sin, "Ease out sin"),
    (easing.ease_in_out_sin, "Ease in out sin"),
]


class AnimatedBall(arcade.SpriteCircle):
    """A ball that can be animated with ArcadeActions TweenUntil."""

    def __init__(self, radius, color):
        super().__init__(radius, color)


class InterpolateDemoView(arcade.View):
    """Main application view for the TweenUntil demo."""

    def __init__(self):
        super().__init__()
        self.background_color = Color.from_hex_string(BACKGROUND_COLOR)
        self.ball_list = arcade.SpriteList()
        self.text_list = []
        self.lines = arcade.shape_list.ShapeElementList()

    def setup(self):
        text_color = Color.from_hex_string(TEXT_COLOR)
        line_color = Color.from_hex_string(LINE_COLOR)
        y = Y_INTERVAL
        for ease_func, label in EASING_FUNCTIONS:
            # Create ball
            ball = AnimatedBall(BALL_RADIUS, Color.from_hex_string(BALL_COLOR))
            ball.position = (X_START, y)
            self.ball_list.append(ball)
            # Create line
            line = arcade.shape_list.create_line(
                X_START,
                y - BALL_RADIUS - LINE_WIDTH,
                X_END,
                y - BALL_RADIUS,
                line_color,
                line_width=LINE_WIDTH,
            )
            self.lines.append(line)
            # Create label
            text = arcade.Text(
                label,
                x=X_START,
                y=y - BALL_RADIUS,
                color=text_color,
                font_size=24,
            )
            self.text_list.append(text)

            # Use a nested function to correctly capture the loop variables (ease_func, label)
            # and create a self-restarting animation loop for each ball using TweenUntil.
            def start_animation_loop(target_ball, current_ease_func, current_label):
                def create_and_apply_animation(start_x, end_x):
                    # This callback is triggered when one leg of the animation completes.
                    # It starts the next leg in the opposite direction.
                    def on_complete(data=None):
                        create_and_apply_animation(start_x=end_x, end_x=start_x)

                    # TweenUntil: Perfect for precise A-to-B position animation
                    # Directly animates center_x from start_x to end_x with easing curve
                    tween_until(
                        target_ball,
                        start_value=start_x,
                        end_value=end_x,
                        property_name="center_x",
                        condition=after_frames(TWEEN_FRAMES),
                        on_stop=on_complete,
                        ease_function=current_ease_func,
                    )

                # Start the first animation from left to right.
                create_and_apply_animation(X_START, X_END)

            start_animation_loop(ball, ease_func, label)
            y += Y_INTERVAL

    def on_draw(self):
        self.clear()
        self.lines.draw()
        self.ball_list.draw()
        for text in self.text_list:
            text.draw()

    def on_update(self, delta_time):
        # Update all ArcadeActions
        Action.update_all(delta_time)
        self.ball_list.update()


def main():
    window = arcade.Window(WINDOW_WIDTH, WINDOW_HEIGHT, WINDOW_TITLE, visible=False)
    center_window(window)
    window.set_visible(True)
    view = InterpolateDemoView()
    view.setup()
    window.show_view(view)
    arcade.run()


if __name__ == "__main__":
    main()<|MERGE_RESOLUTION|>--- conflicted
+++ resolved
@@ -41,11 +41,7 @@
 X_END = 1200
 Y_INTERVAL = 60
 BALL_RADIUS = 13
-<<<<<<< HEAD
-TWEEN_FRAMES = seconds_to_frames(6.0)
-=======
 TWEEN_FRAMES = seconds_to_frames(6.0)  # 360 frames at 60 FPS
->>>>>>> 9bde34ac
 
 # List of (easing function, label) to demonstrate with TweenUntil
 EASING_FUNCTIONS = [
