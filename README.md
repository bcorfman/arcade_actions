--- conflicted
+++ resolved
@@ -2,11 +2,7 @@
 
 ## 🚀 Quick Appeal
 
-<<<<<<< HEAD
 So much of building an arcade game is saying "animate this sprite until X happens", where X is colliding with another sprite, reaching a boundary, or responding to an event. Instead of low-level behavior like "add 1 to sprite.x", what if you could declare "keep moving and rotating this asteroid, wrap it the other side of the window if it hits a boundary, and call a function if it collides with another sprite (and tell me what sprite it is)."? 
-=======
-**Getting started with ArcadeActions?** Start here: **[API Usage Guide](docs/api_usage_guide.md)**
->>>>>>> 1cea2d2d
 
 ```python 
 # assume player and asteroid are arcade.Sprites, and asteroid_list is a arcade.SpriteList
@@ -15,7 +11,6 @@
 actions = parallel(move, rotate)
 actions.apply(asteroid)
 
-<<<<<<< HEAD
 def asteroid_collision_check():
     player_hit = arcade.check_for_collision(player, asteroid)
     asteroid_hits = arcade.check_for_collision_with_list(asteroid, asteroid_list)
@@ -34,16 +29,15 @@
     for asteroid in collision_data["asteroid_hits"]:
         print("Asteroid collisions!")
 ```
-=======
+Compare this to the amount of low-level game code you are writing now. If making your game code clean, efficient and high-level like this appeals to you, read on!
+
 ## 📚 Documentation Overview
 
 ### Essential Reading
 1. **[API Usage Guide](docs/api_usage_guide.md)** - **START HERE** - Complete guide to using the framework
 2. **[Testing Guide](docs/testing_guide.md)** - **Testing patterns and best practices**
 3. **[PRD](docs/prd.md)** - Project requirements and architecture decisions
->>>>>>> 1cea2d2d
 
-Compare this to the amount of low-level game code you are writing now. If making your game code clean, efficient and high-level like this appeals to you, read on!
 
 ## 🚀 Getting Started
 
@@ -51,8 +45,6 @@
 2. **Study the Space Invaders example** above for a complete pattern
 3. **Start with simple conditional actions** and build up to complex compositions
 4. **Use formation functions** for organizing sprite positions and layouts
-
-The ArcadeActions framework transforms Arcade game development with declarative, condition-based behaviors! 
 
 ## 📖 Documentation Structure
 
@@ -171,170 +163,4 @@
     def on_update(self, delta_time):
         # Single line handles all action updates
         Action.update_all(delta_time)
-<<<<<<< HEAD
-```
-=======
-```
-
-## 🔧 Core Components
-
-### ✅ Implementation
-
-#### Base Action System (actions/base.py)
-- **Action** - Core action class with global management
-- **CompositeAction** - Base for sequential and parallel actions
-- **Global management** - Automatic action tracking and updates
-- **Composition helpers** - `sequence()` and `parallel()` functions
-
-#### Conditional Actions (actions/conditional.py)
-- **MoveUntil** - Velocity-based movement until condition met
-- **RotateUntil** - Angular velocity rotation
-- **ScaleUntil** - Scale velocity changes  
-- **FadeUntil** - Alpha velocity changes
-- **DelayUntil** - Wait for condition to be met
-
-#### Composite Actions (actions/composite.py)
-- **Sequential actions** - Run actions one after another (use `sequence()`)
-- **Parallel actions** - Run actions in parallel (use `parallel()`)
-
-#### Boundary Handling (actions/conditional.py)
-- **MoveUntil with bounds** - Built-in boundary detection with bounce/wrap behaviors
-
-#### Game Management (actions/pattern.py)
-- **Formation functions** - Grid, line, circle, and V-formation positioning
-
-## 📋 Decision Matrix
-
-| Scenario | Use | Example |
-|----------|-----|---------|
-| Single sprite behavior | Direct action application | `action.apply(sprite, tag="move")` |
-| Group coordination | Action on SpriteList | `action.apply(enemies, tag="formation")` |
-| Sequential behavior | `sequence()` | `sequence(delay, move, fade)` |
-| Parallel behavior | `parallel()` | `parallel(move, rotate, scale)` |
-| Formation positioning | Pattern functions | `arrange_grid(enemies, rows=3, cols=5)` |
-| Boundary detection | MoveUntil with bounds | `MoveUntil(vel, cond, bounds=bounds, boundary_behavior="bounce")` |
-| Standard sprites (no actions) | arcade.Sprite + arcade.SpriteList | Regular Arcade usage |
-
-## 🎯 API Patterns
-
-### ✅ Correct Usage
-```python
-# Works with any arcade.Sprite or arcade.SpriteList
-player = arcade.Sprite("player.png")
-enemies = arcade.SpriteList([enemy1, enemy2, enemy3])
-
-# Apply actions directly
-move = MoveUntil((100, 0), duration(2.0))
-move.apply(player, tag="movement")
-move.apply(enemies, tag="formation")
-
-# Compose with operators
-from actions.composite import sequence, parallel
-
-complex_action = sequence(delay, parallel(move, fade), rotate)
-complex_action.apply(sprite, tag="complex")
-
-# Formation positioning
-from actions.pattern import arrange_grid
-
-# Create a new grid of enemies with sprite_factory
-def enemy_factory():
-    return arcade.Sprite(":resources:images/enemy.png")
-
-enemies = arrange_grid(
-    rows=3,
-    cols=5,
-    start_x=100,
-    start_y=400,
-    spacing_x=60,
-    spacing_y=40,
-    sprite_factory=enemy_factory,  # Creates fresh sprites for each position
-)
-
-# Global update handles everything
-Action.update_all(delta_time)
-```
-
-## 🧪 Testing Patterns
-
-### Individual Actions
-```python
-def test_move_until_condition():
-    sprite = arcade.Sprite(":resources:images/test.png")
-    sprite.center_x = 0
-    
-    # Apply action
-    action = MoveUntil((100, 0), lambda: sprite.center_x >= 100)
-    action.apply(sprite, tag="test")
-    
-    # Test with global update
-    Action.update_all(1.0)
-    assert sprite.center_x == 100
-```
-
-### Group Actions
-```python
-def test_group_coordination():
-    enemies = arcade.SpriteList()
-    for i in range(3):
-        enemy = arcade.Sprite(":resources:images/enemy.png")
-        enemies.append(enemy)
-    
-    # Apply to entire group
-    action = MoveUntil((0, -50), duration(1.0))
-    action.apply(enemies, tag="formation")
-    
-    # Test coordinated movement
-    Action.update_all(1.0)
-    for enemy in enemies:
-        assert enemy.center_y == -50
-```
-
-### Formation Management
-```python
-def test_formation_management():
-    from actions.pattern import arrange_grid
-    
-    # Create a grid of enemies with sprite_factory
-    def enemy_factory():
-        return arcade.Sprite(":resources:images/enemy.png")
-    
-    enemies = arrange_grid(
-        rows=2,
-        cols=2,
-        start_x=100,
-        start_y=400,
-        spacing_x=60,
-        spacing_y=40,
-        sprite_factory=enemy_factory,
-    )
-    
-    # Test group actions
-    pattern = sequence(delay, move, fade)
-    pattern.apply(enemies, tag="test")
-    
-    # Test group state
-    assert len(enemies) == 4  # 2x2 grid
-    assert enemies[0].center_x == 100  # First sprite at start_x
-    assert enemies[0].center_y == 400  # First sprite at start_y
-```
-
-## 📖 Documentation Structure
-
-```
-docs/
-├── README.md                 # This file - overview and quick start
-├── api_usage_guide.md       # Complete API usage patterns (START HERE)
-├── testing_guide.md         # Testing patterns and fixtures
-└── prd.md                   # Requirements and architecture
-```
-
-## 🚀 Getting Started
-
-1. **Read the [API Usage Guide](api_usage_guide.md)** to understand the framework
-2. **Study the Space Invaders example** above for a complete pattern
-3. **Start with simple conditional actions** and build up to complex compositions
-4. **Use formation functions** for organizing sprite positions and layouts
-
-The ArcadeActions framework transforms Arcade game development with declarative, condition-based behaviors! 
->>>>>>> 1cea2d2d
+```