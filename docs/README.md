# ArcadeActions Framework Documentation

## 🚀 Quick Start

**Getting started with ArcadeActions?** Start here: **[API Usage Guide](api_usage_guide.md)**

This guide explains when and how to use each component of the framework, with clear examples and common patterns.

## 📚 Documentation Overview

### Essential Reading
1. **[API Usage Guide](api_usage_guide.md)** - **START HERE** - Complete guide to using the framework correctly
2. **[Testing Index](testing_index.md)** - Comprehensive testing patterns and examples
3. **[PRD](prd.md)** - Project requirements and architecture decisions

### Specialized Guides
- **[Boundary Events](boundary_event.md)** - BoundedMove and WrappedMove callback patterns
- **[Game Loop Updates](game_loop_updates.md)** - Integration with game loops and SpriteGroup management
- **[Testing Guide](testing.md)** - Core testing patterns and best practices
- **[Movement Testing](testing_movement.md)** - Specialized movement action testing

## 🎯 Key Concepts

### Core Components
- **ActionSprite**: The only sprite class that supports actions
- **SpriteGroup**: Manages collections of sprites with automatic GroupAction coordination
- **GroupAction**: Automatically created by SpriteGroup.do() for synchronized behavior
- **BoundedMove**: Provides boundary detection with edge sprite callbacks for group coordination

### API Patterns

#### ✅ Correct Usage
```python
# Individual sprite control
sprite = ActionSprite("image.png")
sprite.do(MoveBy((100, 0), 1.0))

# Group coordination
enemies = SpriteGroup()
enemies.do(MoveBy((200, 0), 2.0))  # All move together

# Boundary detection for groups
bounce_action = BoundedMove(get_bounds, on_bounce=callback)
bounce_action.target = enemies  # Edge detection + coordination
bounce_action.start()

# Collision detection
bullets.on_collision_with(enemies, handle_collision)
```

#### ❌ Common Mistakes
```python
# DON'T: Use arcade.Sprite with actions
sprite = arcade.Sprite("image.png")
sprite.do(MoveBy((100, 0), 1.0))  # FAILS!

# DON'T: Manual GroupAction tracking
group_action = enemies.do(move_action)
group_action.update(delta_time)  # Easy to forget!

# DON'T: Individual BoundedMove in groups
for sprite in enemies:
    sprite.do(move_action | BoundedMove(bounds))  # Spacing issues!
```

## 🎮 Example: Space Invaders Pattern

```python
<<<<<<< HEAD
import arcade
from actions.base import Action
from actions.conditional import MoveUntil, DelayUntil, duration
=======
from actions.base import ActionSprite
from actions.group import SpriteGroup
from actions.interval import MoveBy
from actions.move import BoundedMove
>>>>>>> d9b06c2b

class SpaceInvaders:
    def __init__(self):
        # Create enemy formation using SpriteGroup
        self.enemies = SpriteGroup()
        for row in range(5):
            for col in range(10):
                enemy = ActionSprite(":resources:images/enemy.png")
                enemy.center_x = 100 + col * 60
                enemy.center_y = 500 - row * 50
                self.enemies.append(enemy)
        
<<<<<<< HEAD
        # Store enemies for movement management
        self.enemies = enemies
        self._setup_movement_pattern()
=======
        self._setup_movement()
>>>>>>> d9b06c2b
    
    def _setup_movement(self):
        # Boundary detection with edge sprite callbacks
        def on_bounce(sprite, axis):
            if axis == 'x':
<<<<<<< HEAD
                # Move entire formation down and change direction
                drop_action = MoveUntil((0, -30), duration(0.3))
                drop_action.apply(self.enemies, tag="drop")
        
        # Create continuous horizontal movement with boundary detection
        bounds = (50, 0, 750, 600)  # left, bottom, right, top
        move_action = MoveUntil(
            (50, 0), 
            lambda: False,  # Move indefinitely
            bounds=bounds,
            boundary_behavior="bounce",
            on_boundary=on_boundary_hit
        )
        
        # Apply to enemies with global management
        move_action.apply(self.enemies, tag="formation_movement")
    
    def on_update(self, delta_time):
        # Single line handles all action updates
        Action.update_all(delta_time)
```

## 🔧 Core Components

### ✅ Implementation

#### Base Action System (actions/base.py)
- **Action** - Core action class with global management
- **CompositeAction** - Base for sequential and parallel actions
- **Global management** - Automatic action tracking and updates
- **Operator overloads** - `+` for sequences, `|` for parallel

#### Conditional Actions (actions/conditional.py)
- **MoveUntil** - Velocity-based movement until condition met
- **RotateUntil** - Angular velocity rotation
- **ScaleUntil** - Scale velocity changes  
- **FadeUntil** - Alpha velocity changes
- **DelayUntil** - Wait for condition to be met

#### Composite Actions (actions/composite.py)
- **Sequential actions** - Run actions one after another (use `+` operator)
- **Parallel actions** - Run actions in parallel (use `|` operator)

#### Boundary Handling (actions/conditional.py)
- **MoveUntil with bounds** - Built-in boundary detection with bounce/wrap behaviors

#### Game Management (actions/pattern.py)
- **Formation functions** - Grid, line, circle, and V-formation positioning

## 📋 Decision Matrix

| Scenario | Use | Example |
|----------|-----|---------|
| Single sprite behavior | Direct action application | `action.apply(sprite, tag="move")` |
| Group coordination | Action on SpriteList | `action.apply(enemies, tag="formation")` |
| Sequential behavior | `+` operator | `delay + move + fade` |
| Parallel behavior | `\|` operator | `move \| rotate \| scale` |
| Formation positioning | Pattern functions | `arrange_grid(enemies, rows=3, cols=5)` |
| Boundary detection | MoveUntil with bounds | `MoveUntil(vel, cond, bounds=bounds, boundary_behavior="bounce")` |
| Standard sprites (no actions) | arcade.Sprite + arcade.SpriteList | Regular Arcade usage |

## 🎯 API Patterns

### ✅ Correct Usage
```python
# Works with any arcade.Sprite or arcade.SpriteList
player = arcade.Sprite("player.png")
enemies = arcade.SpriteList([enemy1, enemy2, enemy3])

# Apply actions directly
move_action = MoveUntil((100, 0), duration(2.0))
move_action.apply(player, tag="movement")
move_action.apply(enemies, tag="formation")

# Compose with operators
complex = delay + (move | fade) + final_action
complex.apply(sprite, tag="complex")

# Formation positioning
from actions.pattern import arrange_grid
arrange_grid(enemies, rows=3, cols=5, start_x=100, start_y=400)

# Global update handles everything
Action.update_all(delta_time)
=======
                # Move ALL enemies down using GroupAction (coordinated behavior)
                move_down = MoveBy((0, -30), 0.1)  # Quick downward movement
                self.enemies.do(move_down)
                
                # Clear and restart movement
                self.enemies.clear_actions()
                self._start_movement()
        
        # Apply BoundedMove to entire group
        bounds = lambda: (50, 0, 750, 600)
        self.boundary_action = BoundedMove(bounds, on_bounce=on_bounce)
        self.boundary_action.target = self.enemies
        self.boundary_action.start()
        
        self._start_movement()
    
    def _start_movement(self):
        # GroupAction coordinates all sprites
        move_action = MoveBy((400, 0), 4.0)
        self.enemies.do(move_action)
    
    def update(self, delta_time):
        # Automatic GroupAction management
        self.enemies.update(delta_time)
        self.boundary_action.update(delta_time)
>>>>>>> d9b06c2b
```

## 🧪 Testing Patterns

### Individual Actions
```python
def test_individual_action(self):
    sprite = ActionSprite(":resources:images/test.png")
    sprite.do(MoveBy((100, 0), 1.0))
    sprite.update(1.0)
    assert sprite.center_x == 100
```

### Group Actions
```python
def test_group_action(self, sprite_group):
    move_action = MoveBy((50, 0), 1.0)
    group_action = sprite_group.do(move_action)
    
    # Verify automatic management
    assert len(sprite_group._group_actions) == 1
    sprite_group.update(1.0)
    assert len(sprite_group._group_actions) == 0  # Auto-cleanup
```

<<<<<<< HEAD
### Formation Management
```python
def test_formation_management():
    from actions.pattern import arrange_grid
    
    enemies = arcade.SpriteList([enemy1, enemy2, enemy3])
    
    # Test formation positioning
    arrange_grid(enemies, rows=2, cols=2, start_x=100, start_y=400)
    
    # Test group actions
    pattern = delay + move + fade
    pattern.apply(enemies, tag="test")
    
    # Test group state
    assert len(enemies) == 3
=======
### Boundary Interactions
```python
def test_boundary_with_group(self, sprite_group):
    bounce_called = False
    def on_bounce(sprite, axis):
        nonlocal bounce_called
        bounce_called = True
    
    bounce_action = BoundedMove(get_bounds, on_bounce=on_bounce)
    bounce_action.target = sprite_group
    bounce_action.start()
    
    # Test edge detection and coordination
    assert bounce_called
>>>>>>> d9b06c2b
```

## 📋 Decision Matrix

| Scenario | Use | Why |
|----------|-----|-----|
| Single sprite needs actions | `ActionSprite.do(action)` | Only ActionSprite supports actions |
| Multiple sprites move together | `SpriteGroup.do(action)` | Automatic coordination |
| Group boundary detection | `BoundedMove` + `SpriteGroup` | Edge detection + callbacks |
| Collision detection | `SpriteGroup.on_collision_with()` | Efficient group collisions |
| No actions needed | `arcade.Sprite` + `arcade.SpriteList` | Standard Arcade |

## 🔧 Current Implementation Status

### ✅ Completed Features
- **ActionSprite**: Full action support with automatic lifecycle management
- **SpriteGroup**: Automatic GroupAction management and collision detection
- **BoundedMove**: Enhanced with edge detection for group coordination
- **GroupAction**: Automatic creation, coordination, and cleanup
- **Space Invaders Pattern**: Fully implemented with proper spacing preservation
- **Comprehensive Testing**: All patterns tested and documented
- **API Documentation**: Complete usage guide with examples

### 🎯 Key Achievements
1. **Automatic GroupAction Management**: No manual tracking required
2. **Edge Detection**: Only edge sprites trigger boundary callbacks
3. **Spacing Preservation**: Enhanced BoundedMove prevents spacing drift
4. **Method Chaining**: Collision detection supports fluent API
5. **Clean API**: Clear separation between individual and group behaviors

## 📖 Documentation Structure

```
docs/
├── README.md                 # This file - overview and quick start
├── api_usage_guide.md       # Complete API usage patterns (START HERE)
<<<<<<< HEAD
├── testing_guide.md         # Testing patterns and fixtures
=======
├── testing_index.md         # Comprehensive testing guide
├── testing.md               # Core testing patterns
├── testing_movement.md      # Movement-specific testing
├── boundary_event.md        # Boundary callback patterns
├── game_loop_updates.md     # Game integration patterns
>>>>>>> d9b06c2b
└── prd.md                   # Requirements and architecture
```

## 🚀 Getting Started

1. **Read the [API Usage Guide](api_usage_guide.md)** to understand the framework
<<<<<<< HEAD
2. **Study the Space Invaders example** above for a complete pattern
3. **Start with simple conditional actions** and build up to complex compositions
4. **Use formation functions** for organizing sprite positions and layouts

The ArcadeActions framework transforms Arcade game development with declarative, condition-based behaviors! 

# Individual sprite control
sprite = arcade.Sprite("image.png")
action = MoveUntil((100, 0), lambda: sprite.center_x > 700)
action.apply(sprite, tag="movement")

# Group management  
enemies = arcade.SpriteList()  # Use standard arcade.SpriteList
action = MoveUntil((50, 0), duration(2.0))
action.apply(enemies, tag="formation") 
=======
2. **Check the [Testing Index](testing_index.md)** for testing patterns
3. **Look at `invaders.py`** for a complete working example
4. **Follow the patterns** consistently in your code

## 💡 Best Practices

1. **Always use ActionSprite** for sprites that need actions
2. **Use SpriteGroup** for coordinated group behavior
3. **Let SpriteGroup manage GroupActions** automatically
4. **Apply BoundedMove to entire groups** for proper coordination
5. **Use method chaining** for collision detection
6. **Follow the documented patterns** consistently
7. **Test both individual and group behaviors**
8. **Verify automatic cleanup** in tests

The ArcadeActions framework provides a clean, powerful API for creating complex sprite behaviors with minimal code. Follow the patterns in this documentation for the best results! 
>>>>>>> d9b06c2b
<|MERGE_RESOLUTION|>--- conflicted
+++ resolved
@@ -12,12 +12,6 @@
 1. **[API Usage Guide](api_usage_guide.md)** - **START HERE** - Complete guide to using the framework correctly
 2. **[Testing Index](testing_index.md)** - Comprehensive testing patterns and examples
 3. **[PRD](prd.md)** - Project requirements and architecture decisions
-
-### Specialized Guides
-- **[Boundary Events](boundary_event.md)** - BoundedMove and WrappedMove callback patterns
-- **[Game Loop Updates](game_loop_updates.md)** - Integration with game loops and SpriteGroup management
-- **[Testing Guide](testing.md)** - Core testing patterns and best practices
-- **[Movement Testing](testing_movement.md)** - Specialized movement action testing
 
 ## 🎯 Key Concepts
 
@@ -66,16 +60,9 @@
 ## 🎮 Example: Space Invaders Pattern
 
 ```python
-<<<<<<< HEAD
 import arcade
 from actions.base import Action
 from actions.conditional import MoveUntil, DelayUntil, duration
-=======
-from actions.base import ActionSprite
-from actions.group import SpriteGroup
-from actions.interval import MoveBy
-from actions.move import BoundedMove
->>>>>>> d9b06c2b
 
 class SpaceInvaders:
     def __init__(self):
@@ -88,19 +75,14 @@
                 enemy.center_y = 500 - row * 50
                 self.enemies.append(enemy)
         
-<<<<<<< HEAD
         # Store enemies for movement management
         self.enemies = enemies
         self._setup_movement_pattern()
-=======
-        self._setup_movement()
->>>>>>> d9b06c2b
     
     def _setup_movement(self):
         # Boundary detection with edge sprite callbacks
         def on_bounce(sprite, axis):
             if axis == 'x':
-<<<<<<< HEAD
                 # Move entire formation down and change direction
                 drop_action = MoveUntil((0, -30), duration(0.3))
                 drop_action.apply(self.enemies, tag="drop")
@@ -185,33 +167,6 @@
 
 # Global update handles everything
 Action.update_all(delta_time)
-=======
-                # Move ALL enemies down using GroupAction (coordinated behavior)
-                move_down = MoveBy((0, -30), 0.1)  # Quick downward movement
-                self.enemies.do(move_down)
-                
-                # Clear and restart movement
-                self.enemies.clear_actions()
-                self._start_movement()
-        
-        # Apply BoundedMove to entire group
-        bounds = lambda: (50, 0, 750, 600)
-        self.boundary_action = BoundedMove(bounds, on_bounce=on_bounce)
-        self.boundary_action.target = self.enemies
-        self.boundary_action.start()
-        
-        self._start_movement()
-    
-    def _start_movement(self):
-        # GroupAction coordinates all sprites
-        move_action = MoveBy((400, 0), 4.0)
-        self.enemies.do(move_action)
-    
-    def update(self, delta_time):
-        # Automatic GroupAction management
-        self.enemies.update(delta_time)
-        self.boundary_action.update(delta_time)
->>>>>>> d9b06c2b
 ```
 
 ## 🧪 Testing Patterns
@@ -237,7 +192,6 @@
     assert len(sprite_group._group_actions) == 0  # Auto-cleanup
 ```
 
-<<<<<<< HEAD
 ### Formation Management
 ```python
 def test_formation_management():
@@ -254,51 +208,7 @@
     
     # Test group state
     assert len(enemies) == 3
-=======
-### Boundary Interactions
-```python
-def test_boundary_with_group(self, sprite_group):
-    bounce_called = False
-    def on_bounce(sprite, axis):
-        nonlocal bounce_called
-        bounce_called = True
-    
-    bounce_action = BoundedMove(get_bounds, on_bounce=on_bounce)
-    bounce_action.target = sprite_group
-    bounce_action.start()
-    
-    # Test edge detection and coordination
-    assert bounce_called
->>>>>>> d9b06c2b
-```
-
-## 📋 Decision Matrix
-
-| Scenario | Use | Why |
-|----------|-----|-----|
-| Single sprite needs actions | `ActionSprite.do(action)` | Only ActionSprite supports actions |
-| Multiple sprites move together | `SpriteGroup.do(action)` | Automatic coordination |
-| Group boundary detection | `BoundedMove` + `SpriteGroup` | Edge detection + callbacks |
-| Collision detection | `SpriteGroup.on_collision_with()` | Efficient group collisions |
-| No actions needed | `arcade.Sprite` + `arcade.SpriteList` | Standard Arcade |
-
-## 🔧 Current Implementation Status
-
-### ✅ Completed Features
-- **ActionSprite**: Full action support with automatic lifecycle management
-- **SpriteGroup**: Automatic GroupAction management and collision detection
-- **BoundedMove**: Enhanced with edge detection for group coordination
-- **GroupAction**: Automatic creation, coordination, and cleanup
-- **Space Invaders Pattern**: Fully implemented with proper spacing preservation
-- **Comprehensive Testing**: All patterns tested and documented
-- **API Documentation**: Complete usage guide with examples
-
-### 🎯 Key Achievements
-1. **Automatic GroupAction Management**: No manual tracking required
-2. **Edge Detection**: Only edge sprites trigger boundary callbacks
-3. **Spacing Preservation**: Enhanced BoundedMove prevents spacing drift
-4. **Method Chaining**: Collision detection supports fluent API
-5. **Clean API**: Clear separation between individual and group behaviors
+```
 
 ## 📖 Documentation Structure
 
@@ -306,22 +216,13 @@
 docs/
 ├── README.md                 # This file - overview and quick start
 ├── api_usage_guide.md       # Complete API usage patterns (START HERE)
-<<<<<<< HEAD
 ├── testing_guide.md         # Testing patterns and fixtures
-=======
-├── testing_index.md         # Comprehensive testing guide
-├── testing.md               # Core testing patterns
-├── testing_movement.md      # Movement-specific testing
-├── boundary_event.md        # Boundary callback patterns
-├── game_loop_updates.md     # Game integration patterns
->>>>>>> d9b06c2b
 └── prd.md                   # Requirements and architecture
 ```
 
 ## 🚀 Getting Started
 
 1. **Read the [API Usage Guide](api_usage_guide.md)** to understand the framework
-<<<<<<< HEAD
 2. **Study the Space Invaders example** above for a complete pattern
 3. **Start with simple conditional actions** and build up to complex compositions
 4. **Use formation functions** for organizing sprite positions and layouts
@@ -336,22 +237,4 @@
 # Group management  
 enemies = arcade.SpriteList()  # Use standard arcade.SpriteList
 action = MoveUntil((50, 0), duration(2.0))
-action.apply(enemies, tag="formation") 
-=======
-2. **Check the [Testing Index](testing_index.md)** for testing patterns
-3. **Look at `invaders.py`** for a complete working example
-4. **Follow the patterns** consistently in your code
-
-## 💡 Best Practices
-
-1. **Always use ActionSprite** for sprites that need actions
-2. **Use SpriteGroup** for coordinated group behavior
-3. **Let SpriteGroup manage GroupActions** automatically
-4. **Apply BoundedMove to entire groups** for proper coordination
-5. **Use method chaining** for collision detection
-6. **Follow the documented patterns** consistently
-7. **Test both individual and group behaviors**
-8. **Verify automatic cleanup** in tests
-
-The ArcadeActions framework provides a clean, powerful API for creating complex sprite behaviors with minimal code. Follow the patterns in this documentation for the best results! 
->>>>>>> d9b06c2b
+action.apply(enemies, tag="formation") 