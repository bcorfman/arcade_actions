"""Testing Guide for arcade_actions

This guide describes how to exercise the frame-driven ArcadeActions test suite.
"""

# Testing Guide

## Philosophy

ArcadeActions treats `Action.update_all()` as the single metronome. Tests never depend
on wall-clock time; they advance discrete frames and assert on deterministic state.
The suite intentionally stays lean (≈700 tests) so every case either proves core frame
math or provides a smoke/regression check for a helper. When a behavior involves many
permutations (patterns, easing, visualizers) we keep one focused smoke test per
scenario instead of entire matrices.

## Core Fixtures

`tests/conftest.py` exposes shared helpers that keep the global frame counter
consistent:

```python
import pytest
import arcade

from actions import Action
from actions.frame_timing import after_frames

<<<<<<< HEAD
class ActionTestBase:
    """Base class for action tests with common setup and teardown."""
    
    def teardown_method(self):
        """Clean up after each test."""
        Action.stop_all()
        Action._frame_counter = 0  # Keep global frame timer deterministic
=======
@pytest.fixture(autouse=True)
def cleanup_actions():
    """Reset global action state between tests."""
    Action.stop_all()
    Action._frame_counter = 0
    yield
    Action.stop_all()
    Action._frame_counter = 0
>>>>>>> 9bde34ac

@pytest.fixture
def test_sprite() -> arcade.Sprite:
    sprite = arcade.Sprite(":resources:images/items/star.png")
    sprite.center_x = 100
    sprite.center_y = 100
    return sprite
<<<<<<< HEAD

@pytest.fixture
def test_sprite_list() -> arcade.SpriteList:
    """Create a SpriteList with test sprites."""
    sprite_list = arcade.SpriteList()
    sprite1 = arcade.Sprite(":resources:images/items/star.png")
    sprite2 = arcade.Sprite(":resources:images/items/star.png")
    sprite_list.append(sprite1)
    sprite_list.append(sprite2)
    return sprite_list
```

## Basic Action Testing

Test basic action functionality using the global action update system:

```python
from actions import Action, move_until, rotate_until, infinite
from actions.frame_timing import after_frames

class TestMoveUntil(ActionTestBase):
    """Test suite for MoveUntil action."""

    def test_move_until_basic(self, test_sprite):
        """Test basic MoveUntil functionality."""
        sprite = test_sprite
        start_x = sprite.center_x

        condition_met = False

        def condition():
            nonlocal condition_met
            return condition_met

        action = move_until(sprite, velocity=(100, 0), condition=condition, tag="test_basic")

        # Update for one frame - sprite should have velocity applied
        Action.update_all(0.016)
        assert sprite.change_x == 100
        assert sprite.change_y == 0

        # Let it move for a bit
        for _ in range(10):
            sprite.update()  # Apply velocity to position
            Action.update_all(0.016)

        assert sprite.center_x > start_x

        # Trigger condition
        condition_met = True
        Action.update_all(0.016)

        # Velocity should be zeroed
        assert sprite.change_x == 0
        assert sprite.change_y == 0
        assert action.done

    def test_rotate_until_basic(self, test_sprite):
        """Test basic RotateUntil functionality."""
        sprite = test_sprite

        target_reached = False

        def condition():
            return target_reached

        action = rotate_until(sprite, angular_velocity=90, condition=condition, tag="test_basic")

        Action.update_all(0.016)

        # RotateUntil uses degrees per frame at 60 FPS semantics
        assert sprite.change_angle == 90

        # Trigger condition
        target_reached = True
        Action.update_all(0.016)

        assert action.done
```

## Testing Easing Actions

Test easing functionality that provides smooth acceleration/deceleration for continuous actions:

```python
from actions import Action, MoveUntil, Ease, infinite
from actions.frame_timing import seconds_to_frames
from arcade import easing

class TestEase(ActionTestBase):
    """Test suite for Ease wrapper."""

    def test_ease_continuous_movement(self, test_sprite):
        """Test Ease wrapper with continuous movement action."""
        sprite = test_sprite
        
        # Create continuous movement action (never stops on its own)
        continuous_move = MoveUntil((100, 0), infinite)
        easing_wrapper = Ease(continuous_move, frames=seconds_to_frames(2.0), ease_function=easing.ease_in_out)
        
        easing_wrapper.apply(sprite, tag="test_ease")
        
        # Test initial state (should start with reduced velocity)
        Action.update_all(0.016)
        assert 0 < sprite.change_x < 100  # Eased start
        
        # Test mid-easing (should reach full velocity)
        easing_wrapper._elapsed = 1.0  # Halfway through easing
        Action.update_all(0.016)
        assert sprite.change_x == 100  # Full velocity at midpoint
        
        # Test easing completion (action continues at full velocity)
        easing_wrapper._elapsed = 2.0  # Easing complete
        Action.update_all(0.016)
        assert sprite.change_x == 100  # Continues at full velocity
        assert easing_wrapper._easing_complete

    def test_ease_factor_scaling(self, test_sprite):
        """Test that Ease properly scales wrapped action velocity."""
        sprite = test_sprite
        move = MoveUntil((100, 0), infinite)
        ease_action = Ease(move, frames=seconds_to_frames(1.0))
        
        ease_action.apply(sprite, tag="test")
        
        # Test various easing factors
        ease_action.set_factor(0.5)  # Half speed
        Action.update_all(0.016)
        assert sprite.change_x == 50
        
        ease_action.set_factor(1.0)  # Full speed
        Action.update_all(0.016)
        assert sprite.change_x == 100
```

## Testing Action Composition

Test sequences and parallel actions using the current API:

```python
from actions import Action, sequence, parallel, DelayUntil, MoveUntil, RotateUntil
from actions.frame_timing import after_frames, seconds_to_frames

class TestSequenceFunction:
    """Test suite for sequence() function."""

    def teardown_method(self):
        """Clean up after each test."""
        Action.stop_all()

    def test_sequence_execution_order(self, test_sprite):
        """Test that sequence executes actions in order."""
        sprite = test_sprite
        
        action1 = DelayUntil(after_frames(seconds_to_frames(0.1)))
        action2 = MoveUntil((100, 0), condition=after_frames(seconds_to_frames(0.1)))
        seq = sequence(action1, action2)
        
        seq.apply(sprite, tag="test_sequence")
        
        # First action should be active
        assert seq.current_index == 0
        assert seq.current_action == action1
        
        # After first action completes, second should start
        Action.update_all(0.11)  # Complete first action
        Action.update_all(0.016) # Start second action
        
        assert seq.current_index == 1
        assert seq.current_action == action2
        assert sprite.change_x == 100

class TestParallelFunction:
    """Test suite for parallel() function."""

    def teardown_method(self):
        """Clean up after each test."""
        Action.stop_all()

    def test_parallel_simultaneous_execution(self, test_sprite):
        """Test that parallel actions execute simultaneously."""
        sprite = test_sprite
        
        move_action = MoveUntil((50, 0), condition=after_frames(seconds_to_frames(1.0)))
        rotate_action = RotateUntil(180, condition=after_frames(seconds_to_frames(1.0)))
        par = parallel(move_action, rotate_action)
        
        par.apply(sprite, tag="test_parallel")
        Action.update_all(0.016)
        
        # Both actions should be active simultaneously
        assert sprite.change_x == 50
        assert sprite.change_angle == 180
        assert len(par.sub_actions) == 2
        assert all(action._is_active for action in par.sub_actions)
```

## Testing Axis-Specific Movement Actions

When testing `MoveXUntil` and `MoveYUntil`, it's critical to verify that each action only affects its designated axis and that boundary behaviors work independently:

```python
from actions import Action, MoveXUntil, MoveYUntil, parallel, infinite

class TestAxisBoundaryBehaviors:
    """Test boundary behaviors for axis-specific actions."""
    
    def teardown_method(self):
        """Clean up after each test."""
        Action.stop_all()
    
    def test_move_x_until_bounce_behavior(self):
        """Test that MoveXUntil correctly bounces off X-axis boundaries."""
        sprite = arcade.Sprite()
        sprite.center_x = 100
        sprite.center_y = 300
        
        action = MoveXUntil(
            velocity=(5, 0),
            condition=infinite,
            bounds=(0, 0, 200, 600),
            boundary_behavior="bounce",
        )
        action.apply(sprite)
        
        # Move right towards boundary
        for _ in range(25):
            Action.update_all(1/60)
        
        # Should have bounced and be moving left
        assert sprite.change_x < 0
        assert 0 < sprite.center_x <= 200
    
    def test_move_x_until_preserves_y_velocity(self):
        """Test that MoveXUntil with bounce doesn't affect Y velocity."""
        sprite = arcade.Sprite()
        sprite.center_x = 180
        sprite.center_y = 300
        sprite.change_y = 3  # Pre-existing Y velocity
        
        action = MoveXUntil(
            velocity=(5, 0),
            condition=infinite,
            bounds=(0, 0, 200, 600),
            boundary_behavior="bounce",
        )
        action.apply(sprite)
        
        # Move and bounce
        for _ in range(30):
            Action.update_all(1/60)
        
        # Y velocity should be preserved
        assert sprite.change_y == 3
    
    def test_composed_bounce_behavior(self):
        """Test independent boundary handling in parallel composition."""
        sprite = arcade.Sprite()
        sprite.center_x = 180
        sprite.center_y = 180
        
        x_action = MoveXUntil(
            velocity=(5, 0),
            condition=infinite,
            bounds=(0, 0, 200, 200),
            boundary_behavior="bounce",
        )
        
        y_action = MoveYUntil(
            velocity=(0, 3),
            condition=infinite,
            bounds=(0, 0, 200, 200),
            boundary_behavior="bounce",
        )
        
        composed = parallel(x_action, y_action)
        composed.apply(sprite)
        
        # Run for several bounces
        for _ in range(100):
            Action.update_all(1/60)
        
        # Both axes should bounce independently
        assert 0 <= sprite.center_x <= 200
        assert 0 <= sprite.center_y <= 200
        assert sprite.change_x != 0
        assert sprite.change_y != 0
```

**Key Testing Points for Axis-Specific Actions:**
- Test all boundary behaviors: "bounce", "wrap", "limit"
- Verify that each action only affects its designated axis
- Test composition with `parallel()` to ensure independent boundary handling
- Verify that boundary callbacks only trigger for the correct axis
- Confirm that pre-existing velocities on the non-affected axis are preserved

## Testing Boundary Interactions

Test boundary detection and callbacks using the current edge-triggered API:

```python
from actions import Action, MoveUntil, infinite

class TestBoundaryCallbacks:
    """Test boundary enter/exit callbacks."""

    def teardown_method(self):
        """Clean up after each test."""
        Action.stop_all()

    def test_boundary_enter_callback(self, test_sprite):
        """Test boundary enter event for right boundary."""
        sprite = test_sprite
        sprite.center_x = 195  # Near right boundary
        events = []

        def on_boundary_enter(sprite_obj, axis, side):
            events.append(("enter", axis, side))

        action = MoveUntil(
            velocity=(10, 0),
            condition=infinite,
            bounds=(0, 0, 200, 200),
            boundary_behavior="limit",
            on_boundary_enter=on_boundary_enter,
        )
        action.apply(sprite, tag="test")

        Action.update_all(0.016)
        sprite.update()

        assert len(events) == 1
        assert events[0] == ("enter", "x", "right")

    def test_boundary_enter_exit_cycle(self, test_sprite):
        """Test complete enter/exit cycle."""
        sprite = test_sprite
        sprite.center_x = 195
        events = []
        state = {"velocity": 10}

        def on_boundary_enter(sprite_obj, axis, side):
            events.append(("enter", axis, side))
            if side == "right":
                state["velocity"] = -10  # Reverse direction

        def on_boundary_exit(sprite_obj, axis, side):
            events.append(("exit", axis, side))

        def velocity_provider():
            return (state["velocity"], 0)

        action = MoveUntil(
            velocity=(0, 0),
            condition=infinite,
            bounds=(0, 0, 200, 200),
            boundary_behavior="limit",
            velocity_provider=velocity_provider,
            on_boundary_enter=on_boundary_enter,
            on_boundary_exit=on_boundary_exit,
        )
        action.apply(sprite, tag="test")

        # Hit boundary and reverse
        Action.update_all(0.016)
        sprite.update()

        # Move away from boundary
        Action.update_all(0.016)
        sprite.update()

        assert len(events) == 2
        assert events[0] == ("enter", "x", "right")
        assert events[1] == ("exit", "x", "right")
```

## Testing Velocity Providers

Test dynamic velocity provision for complex movement patterns:

```python
from actions import Action, MoveUntil, infinite

class TestVelocityProvider:
    """Test velocity_provider functionality."""

    def teardown_method(self):
        """Clean up after each test."""
        Action.stop_all()

    def test_velocity_provider_basic(self, test_sprite):
        """Test basic velocity_provider functionality."""
        sprite = test_sprite
        velocity_calls = []

        def velocity_provider():
            velocity_calls.append(True)
            return (5, 0)

        action = MoveUntil(
            velocity=(0, 0),
            condition=infinite,
            velocity_provider=velocity_provider,
        )
        action.apply(sprite, tag="test")

        Action.update_all(0.016)

        assert len(velocity_calls) == 2  # Called in apply_effect and update_effect
        assert sprite.change_x == 5
        assert sprite.change_y == 0

    def test_velocity_provider_prevents_action_loops(self, test_sprite):
        """Test that velocity_provider prevents per-frame action creation loops."""
        sprite = test_sprite
        call_count = 0

        def velocity_provider():
            nonlocal call_count
            call_count += 1
            if call_count < 5:
                return (10, 0)
            else:
                return (0, 0)  # Stop after a few frames

        action = MoveUntil(
            velocity=(0, 0),
            condition=infinite,
            velocity_provider=velocity_provider,
        )
        action.apply(sprite, tag="test")

        initial_action_count = len(Action._active_actions)

        # Run multiple frames
        for _ in range(10):
            Action.update_all(0.016)

        # Should not create additional actions
        assert len(Action._active_actions) == initial_action_count
        assert call_count == 11  # 1 from apply + 10 from updates
```

## Testing Shader and Particle Actions

### Testing GlowUntil with Fake Shadertoy

Test shader effects without OpenGL dependencies using fakes:

```python
from actions import Action, GlowUntil
from actions.frame_timing import after_frames, seconds_to_frames

class FakeShadertoy:
    """Minimal stand-in for arcade.experimental.Shadertoy."""
    
    def __init__(self, size=(800, 600)):
        self.size = size
        self.program = {}  # Dict-like for uniforms
        self.resize_calls = []
        self.render_calls = 0
    
    def resize(self, size):
        self.size = size
        self.resize_calls.append(size)
    
    def render(self):
        self.render_calls += 1


def test_glow_renders_and_sets_uniforms(test_sprite):
    """Test GlowUntil renders and sets uniforms correctly."""
    fake = FakeShadertoy()
    
    def shader_factory(size):
        return fake
    
    def uniforms_provider(shader, target):
        return {"time": 1.5, "intensity": 0.8}
    
    action = GlowUntil(
        shadertoy_factory=shader_factory,
        condition=after_frames(seconds_to_frames(0.05)),
        uniforms_provider=uniforms_provider,
    )
    action.apply(test_sprite)
    
    # Drive updates
    Action.update_all(0.016)
    Action.update_all(0.016)
    
    # Verify rendering
    assert fake.render_calls >= 1
    
    # Verify uniforms were set
    assert "time" in fake.program
    assert fake.program["time"] == 1.5
    
    # Complete the action
    Action.update_all(0.06)
    assert action.done
=======
```

The cleanup fixture is autouse so individual tests rarely need teardown logic. If a
test mutates other global state (environment variables, debug observers, sprite pools)
it should perform its own cleanup and let `cleanup_actions` manage the Action system.
>>>>>>> 9bde34ac

## Frame Helpers

<<<<<<< HEAD
def test_glow_camera_offset_correction(test_sprite):
    """Test GlowUntil corrects world coords to screen coords."""
    fake = FakeShadertoy()
    
    camera_x, camera_y = 100.0, 50.0
    
    def shader_factory(size):
        return fake
    
    def uniforms_provider(shader, target):
        return {"lightPosition": (400.0, 300.0)}  # World coords
    
    def get_camera_pos():
        return (camera_x, camera_y)
    
    action = GlowUntil(
        shadertoy_factory=shader_factory,
        condition=after_frames(seconds_to_frames(0.05)),
        uniforms_provider=uniforms_provider,
        get_camera_bottom_left=get_camera_pos,
    )
    action.apply(test_sprite)
    
    Action.update_all(0.016)
    
    # Camera offset should be subtracted from world coords
    assert fake.program["lightPosition"] == (300.0, 250.0)  # (400-100, 300-50)
```
=======
Every timing assertion uses the primitives from `actions.frame_timing`:
>>>>>>> 9bde34ac

- `after_frames(n)` returns a condition that completes once at frame `n`.
- `every_frames(n, callback)` wraps a callback that fires on frame multiples.
- `within_frames(start, end)` guards logic that must run only inside a band of frames.

Example assertions from `tests/test_frame_timing.py`:

```python
<<<<<<< HEAD
from actions import Action, EmitParticlesUntil
from actions.frame_timing import after_frames, seconds_to_frames

class FakeEmitter:
    """Minimal stand-in for arcade particle emitters."""
    
    def __init__(self):
        self.center_x = 0.0
        self.center_y = 0.0
        self.angle = 0.0
        self.update_calls = 0
        self.destroy_calls = 0
    
    def update(self):
        self.update_calls += 1
    
    def destroy(self):
        self.destroy_calls += 1


def test_emitter_per_sprite_follows_position(test_sprite_list):
    """Test EmitParticlesUntil creates and updates emitters per sprite."""
    
    def emitter_factory(sprite):
        return FakeEmitter()
    
    action = EmitParticlesUntil(
        emitter_factory=emitter_factory,
        condition=after_frames(seconds_to_frames(0.05)),
        anchor="center",
        follow_rotation=False,
    )
    action.apply(test_sprite_list)
    
    # Verify one emitter per sprite
    assert len(action._emitters) == len(test_sprite_list)
    
    # Update a few times
    Action.update_all(0.016)
    Action.update_all(0.016)
    
    # Verify emitters follow sprite positions
    for sprite in test_sprite_list:
        emitter = action._emitters[id(sprite)]
        assert emitter.center_x == sprite.center_x
        assert emitter.center_y == sprite.center_y
        assert emitter.update_calls >= 1
    
    # Complete and verify cleanup
    Action.update_all(0.06)
    for sprite in test_sprite_list:
        emitter = action._emitters_snapshot[id(sprite)]
        assert emitter.destroy_calls == 1
    assert action.done


def test_emitter_follows_rotation(test_sprite):
    """Test EmitParticlesUntil updates emitter angle when follow_rotation=True."""
    test_sprite.angle = 45.0
    
    def emitter_factory(sprite):
        return FakeEmitter()
    
    action = EmitParticlesUntil(
        emitter_factory=emitter_factory,
        condition=after_frames(seconds_to_frames(0.05)),
        anchor="center",
        follow_rotation=True,
    )
    action.apply(test_sprite)
    
    Action.update_all(0.016)
    
    emitter = next(iter(action._emitters.values()))
    assert emitter.angle == 45.0
    
    # Change sprite angle
    test_sprite.angle = 90.0
    Action.update_all(0.016)
    
    assert emitter.angle == 90.0


def test_custom_anchor_offset(test_sprite):
    """Test EmitParticlesUntil with custom anchor offset."""
    test_sprite.center_x = 200
    test_sprite.center_y = 300
    
    offset = (5.0, -3.0)
    
    def emitter_factory(sprite):
        return FakeEmitter()
    
    action = EmitParticlesUntil(
        emitter_factory=emitter_factory,
        condition=after_frames(seconds_to_frames(0.02)),
        anchor=offset,
    )
    action.apply(test_sprite)
    
    Action.update_all(0.016)
    
    emitter = next(iter(action._emitters.values()))
    assert emitter.center_x == test_sprite.center_x + offset[0]
    assert emitter.center_y == test_sprite.center_y + offset[1]
```

**Key Points:**
- Use fakes to avoid GL/particle system dependencies
- Test lifecycle: creation, updates, cleanup
- Verify position/rotation tracking
- Check `_emitters_snapshot` for post-completion verification
- Validate anchor offset calculations

## Testing BlinkUntil with Visibility Callbacks

Test BlinkUntil callback functionality for collision management and game state synchronization:

```python
from actions import Action, blink_until, infinite
from actions.frame_timing import after_frames, seconds_to_frames

class TestBlinkUntilCallbacks:
    """Test BlinkUntil visibility callback functionality."""

    def teardown_method(self):
        """Clean up after each test."""
        Action.stop_all()

    def test_blink_visibility_callbacks_basic(self, test_sprite):
        """Test basic on_blink_enter and on_blink_exit callback functionality."""
        sprite = test_sprite
        sprite.visible = True  # Start visible
        
        enter_calls = []
        exit_calls = []
        
        def on_enter(sprite_arg):
            enter_calls.append(sprite_arg)
            
        def on_exit(sprite_arg):
            exit_calls.append(sprite_arg)

        action = blink_until(
            sprite,
            seconds_until_change=0.05,
            condition=infinite,
            on_blink_enter=on_enter,
            on_blink_exit=on_exit,
            tag="test_callbacks"
        )

        # Initial state - sprite visible, no callbacks yet
        assert sprite.visible
        assert len(enter_calls) == 0
        assert len(exit_calls) == 0

        # First blink (to invisible) - exit callback
        Action.update_all(0.06)  # More than 0.05 seconds
        assert not sprite.visible
        assert len(exit_calls) == 1
        assert exit_calls[0] == sprite
        assert len(enter_calls) == 0

        # Second blink (back to visible) - enter callback
        Action.update_all(0.06)
        assert sprite.visible
        assert len(enter_calls) == 1
        assert enter_calls[0] == sprite
        assert len(exit_calls) == 1

    def test_blink_edge_triggered_callbacks(self, test_sprite):
        """Test that callbacks are edge-triggered (only fire on state changes)."""
        sprite = test_sprite
        sprite.visible = True
        
        callback_count = {"enter": 0, "exit": 0}
        
        def count_enter(sprite_arg):
            callback_count["enter"] += 1
            
        def count_exit(sprite_arg):
            callback_count["exit"] += 1

        action = blink_until(
            sprite,
            seconds_until_change=0.05,
            condition=infinite,
            on_blink_enter=count_enter,
            on_blink_exit=count_exit,
            tag="test_edge_triggered"
        )

        # Multiple updates within same blink period - no callbacks
        for _ in range(3):
            Action.update_all(0.01)  # Less than 0.05 threshold
        
        assert callback_count["enter"] == 0
        assert callback_count["exit"] == 0
        assert sprite.visible  # Still visible

        # Cross threshold to invisible - one exit callback
        Action.update_all(0.03)  # Total now > 0.05
        assert callback_count["exit"] == 1
        assert callback_count["enter"] == 0
        assert not sprite.visible

        # Multiple updates while invisible - no additional callbacks
        for _ in range(3):
            Action.update_all(0.01)
        assert callback_count["exit"] == 1  # Still just one
        assert callback_count["enter"] == 0

    def test_blink_callback_exception_safety(self, test_sprite):
        """Test that callback exceptions don't break blinking system."""
        sprite = test_sprite
        sprite.visible = True
        
        def failing_enter(sprite_arg):
            raise RuntimeError("Enter callback failed!")
            
        def failing_exit(sprite_arg):
            raise RuntimeError("Exit callback failed!")

        action = blink_until(
            sprite,
            seconds_until_change=0.05,
            condition=infinite,
            on_blink_enter=failing_enter,
            on_blink_exit=failing_exit,
            tag="test_exception_handling"
        )

        # Should not crash despite callback exceptions
        Action.update_all(0.06)  # Trigger exit callback exception
        assert not sprite.visible
        
        Action.update_all(0.06)  # Trigger enter callback exception  
        assert sprite.visible
        
        # Blinking should continue working normally
        Action.update_all(0.06)
        assert not sprite.visible

    def test_blink_sprite_list_callbacks(self, test_sprite_list):
        """Test BlinkUntil callbacks work with sprite lists."""
        sprite_list = test_sprite_list
        for sprite in sprite_list:
            sprite.visible = True
            
        callback_sprites = {"enter": [], "exit": []}
        
        def track_enter(sprite_arg):
            callback_sprites["enter"].append(sprite_arg)
            
        def track_exit(sprite_arg):
            callback_sprites["exit"].append(sprite_arg)

        action = blink_until(
            sprite_list,
            seconds_until_change=0.05,
            condition=infinite,
            on_blink_enter=track_enter,
            on_blink_exit=track_exit,
            tag="test_sprite_list_callbacks"
        )

        # First blink (all go invisible) - exit callbacks for each sprite
        Action.update_all(0.06)
        for sprite in sprite_list:
            assert not sprite.visible
            assert sprite in callback_sprites["exit"]
        assert len(callback_sprites["exit"]) == len(sprite_list)
        assert len(callback_sprites["enter"]) == 0

        # Second blink (all go visible) - enter callbacks for each sprite
        Action.update_all(0.06)
        for sprite in sprite_list:
            assert sprite.visible
            assert sprite in callback_sprites["enter"]
        assert len(callback_sprites["enter"]) == len(sprite_list)

    def test_blink_collision_management_pattern(self, test_sprite):
        """Test real-world collision management pattern with BlinkUntil."""
        sprite = test_sprite
        sprite.visible = True
        
        # Simulate collision sprite list
        collision_sprites = []
        
        def enable_collisions(sprite_obj):
            """Add sprite to collision detection when visible."""
            if sprite_obj not in collision_sprites:
                collision_sprites.append(sprite_obj)
                sprite_obj.can_collide = True
                
        def disable_collisions(sprite_obj):
            """Remove sprite from collision detection when invisible."""
            if sprite_obj in collision_sprites:
                collision_sprites.remove(sprite_obj)
                sprite_obj.can_collide = False

        action = blink_until(
            sprite,
            seconds_until_change=0.1,
            condition=after_frames(seconds_to_frames(1.0)),
            on_blink_enter=enable_collisions,
            on_blink_exit=disable_collisions,
            tag="invulnerability_blink"
        )

        # Initially visible - should be in collision detection
        assert sprite.visible
        assert sprite in collision_sprites
        assert sprite.can_collide

        # Blink to invisible - should be removed from collision detection
        Action.update_all(0.11)
        assert not sprite.visible
        assert sprite not in collision_sprites
        assert not sprite.can_collide

        # Blink back to visible - should be re-added to collision detection
        Action.update_all(0.11)
        assert sprite.visible
        assert sprite in collision_sprites
        assert sprite.can_collide

    def test_blink_partial_callbacks(self, test_sprite):
        """Test BlinkUntil with only one callback (enter or exit)."""
        sprite = test_sprite
        sprite.visible = True
        
        enter_calls = []
        
        def on_enter(sprite_arg):
            enter_calls.append(sprite_arg)

        # Test with only enter callback
        action = blink_until(
            sprite,
            seconds_until_change=0.05,
            condition=infinite,
            on_blink_enter=on_enter,  # Only enter callback
            tag="test_only_enter"
        )

        # Go invisible (no callback)
        Action.update_all(0.06)
        assert not sprite.visible
        assert len(enter_calls) == 0
        
        # Go visible (enter callback)
        Action.update_all(0.06)
        assert sprite.visible
        assert len(enter_calls) == 1
```

## Testing Formation Functions
=======
from actions import Action, move_until
from actions.frame_timing import after_frames

def test_after_frames_drives_move_until(test_sprite):
    action = move_until(
        test_sprite,
        velocity=(10, 0),
        condition=after_frames(5),
        tag="frame-check",
    )
>>>>>>> 9bde34ac

    for _ in range(4):
        Action.update_all(1 / 60)
        test_sprite.update()

<<<<<<< HEAD
```python
from actions import arrange_triangle, arrange_hexagonal_grid, arrange_arc, arrange_concentric_rings, arrange_cross, arrange_arrow

def test_formation_positioning():
    # Test triangle formation
    triangle = arrange_triangle(count=6, apex_x=400, apex_y=500, row_spacing=50, lateral_spacing=60)
    assert len(triangle) == 6
    assert triangle[0].center_x == 400  # Apex
    assert triangle[0].center_y == 500
    
    # Test hexagonal grid
    hex_grid = arrange_hexagonal_grid(rows=2, cols=3, start_x=100, start_y=200, spacing=50)
    assert len(hex_grid) == 6
    assert hex_grid[0].center_x == 100  # First sprite
    
    # Test arc formation
    arc = arrange_arc(count=5, center_x=400, center_y=300, radius=100, start_angle=0, end_angle=180)
    assert len(arc) == 5
    # Verify sprites are at correct distance from center
    for sprite in arc:
        distance = math.hypot(sprite.center_x - 400, sprite.center_y - 300)
        assert abs(distance - 100) < 0.1
    
    # Test concentric rings
    rings = arrange_concentric_rings(radii=[50, 100], sprites_per_ring=[4, 8], center_x=300, center_y=300)
    assert len(rings) == 12  # 4 + 8
    
    # Test cross formation
    cross = arrange_cross(count=9, center_x=400, center_y=300, arm_length=80, spacing=40)
    assert len(cross) == 9
    assert cross[0].center_x == 400  # Center sprite
    assert cross[0].center_y == 300
    
    # Test arrow formation
    arrow = arrange_arrow(count=7, tip_x=400, tip_y=500, rows=3, spacing_along=50, spacing_outward=40)
    assert len(arrow) == 7
    assert arrow[0].center_x == 400  # Tip sprite
    assert arrow[0].center_y == 500

    # Zero-allocation: arrange existing sprites
    sprites = [arcade.Sprite(":resources:images/items/star.png") for _ in range(9)]
    v_formation = arrange_v_formation(sprites, apex_x=400, apex_y=300, spacing=50)
    assert len(v_formation) == 9

    # Grid rule: len(sprites) must equal rows * cols
    sprites = [arcade.Sprite(":resources:images/items/star.png") for _ in range(6)]
    grid = arrange_grid(sprites, rows=2, cols=3, start_x=100, start_y=100)
    assert len(grid) == 6

def test_formation_visibility():
    # Test that formations respect visibility parameter
    invisible_triangle = arrange_triangle(count=6, apex_x=100, apex_y=100, visible=False)
    for sprite in invisible_triangle:
        assert not sprite.visible
    
    visible_triangle = arrange_triangle(count=6, apex_x=100, apex_y=100, visible=True)
    for sprite in visible_triangle:
        assert sprite.visible

def test_formation_parameter_validation():
    # Test parameter validation
    with pytest.raises(ValueError):
        arrange_triangle(count=-1, apex_x=100, apex_y=100)
    
    with pytest.raises(ValueError):
        arrange_arc(count=5, center_x=100, center_y=100, radius=50, start_angle=180, end_angle=90)
    
    with pytest.raises(ValueError):
        arrange_concentric_rings(radii=[50, 100], sprites_per_ring=[4])  # Mismatched lengths
```

## Testing Best Practices

1. **Use ActionTestBase and pytest fixtures:**
```python
from tests.conftest import ActionTestBase

class TestYourAction(ActionTestBase):
    """Test suite for your action."""
    
    def test_your_action(self, test_sprite):
        sprite = test_sprite  # Use provided fixture
        # Your test logic here
```

2. **Test action lifecycle with global update system:**
```python
def test_action_lifecycle(self, test_sprite):
    sprite = test_sprite
    action = move_until(
        sprite,
        velocity=(5, 0),
        condition=after_frames(seconds_to_frames(1.0)),
        tag="test",
    )
    
    # Test initial state
    assert not action.done
    assert sprite.change_x == 0
    
    # Test after global update
    Action.update_all(0.016)
    assert sprite.change_x == 5
    assert action._is_active
    
    # Test completion
    action.stop()
    assert action.done
    assert sprite.change_x == 0  # Cleaned up
```

3. **Test edge cases and error handling:**
```python
def test_invalid_parameters(self, test_sprite):
    sprite = test_sprite
    
    # Test invalid velocity tuple
    with pytest.raises(ValueError):
        MoveUntil(velocity=(1,), condition=infinite)  # Wrong length
    
    # Test invalid frame count
    with pytest.raises(ValueError):
        Ease(MoveUntil((5, 0), infinite), frames=0)
```
=======
    assert not action.done
    assert test_sprite.center_x == 140  # 4 frames of motion
>>>>>>> 9bde34ac

    Action.update_all(1 / 60)
    test_sprite.update()
    assert action.done
    assert test_sprite.center_x == 140  # frame 5 completed before movement
```

## Composition Tests

Sequence and parallel helpers are validated with the same primitives.
`tests/test_composite.py` uses short frame windows to prove ordering rather than
sleeping:

```python
from actions import Action, DelayUntil, MoveUntil, sequence
from actions.frame_timing import after_frames

def test_sequence_runs_actions_in_order(test_sprite):
    seq = sequence(
        DelayUntil(after_frames(3)),
        MoveUntil((5, 0), after_frames(4)),
    )

    seq.apply(test_sprite, tag="sequence-smoke")
    for _ in range(3):  # finish delay
        Action.update_all(1 / 60)

    assert seq.current_index == 1
    assert test_sprite.change_x == 5
```

<<<<<<< HEAD
5. **Testing action cleanup:**
```python
def test_action_cleanup(self, test_sprite):
    sprite = test_sprite
    action = MoveUntil((5, 0), condition=after_frames(seconds_to_frames(0.1)))
    action.apply(sprite, tag="test")
    
    initial_count = len(Action._active_actions)
    
    # Run until completion
    Action.update_all(0.11)  # Exceed target frame window
    
    # Action should be automatically removed
    assert len(Action._active_actions) < initial_count
    assert action.done
    assert sprite.change_x == 0  # Velocity cleared
```
=======
Parallel behavior follows the same pattern with `parallel(...)` and checks that each
sub-action receives updates on the same frame.
>>>>>>> 9bde34ac

## Specialized Suites

- `tests/test_frame_actions.py` covers `BlinkUntil`, `CallbackUntil`, `DelayUntil`,
  `Ease`, `TweenUntil`, and `CycleTexturesUntil` using explicit frame counts.
- `tests/test_frame_timing.py` exercises the primitives themselves along with
  `Action.current_frame()` semantics, including pause behavior.
- `tests/test_pattern_smoke.py` keeps a single regression test per pattern factory
  (`create_zigzag_pattern`, `create_wave_pattern`, `create_spiral_pattern`,
  `create_bounce_pattern`). These smoke tests verify the frame-first parameters
  (`velocity`, `width`, `height`, `after_frames`) without re-running the large matrix
  from the legacy suite.
- `tests/test_ease_smoke.py` replaces the legacy easing battery with a minimal check
  that guarantees easing curves read `frames_completed / total_frames`.

## Writing New Tests

1. **Drive behavior with frames.** Iteratively call `Action.update_all(1/60)` (or
   `Action.update_all(0)` if you only need to advance bookkeeping) and assert when the
   boundary frame hits.
2. **Favor smoke coverage for helpers.** If a helper accepts multiple optional flags,
   choose the most representative combination. Public API samples cover the rest, so
   the suite remains lean.
3. **Reset external state.** Any test that mutates globals beyond the Action system
   should patch or monkeypatch within the test and restore the previous value.
4. **Validate pause safety.** When testing pause/resume, wrap `Action.pause_all()` and
   `Action.resume_all()` inside the frame loop and assert `Action.current_frame()`
   advances only when updates run.

## Running the Suite

Always invoke tests through uv to ensure the managed environment is active:

```bash
uv run python -m pytest
```

Use `-k` filters or direct paths for faster iterations:

```bash
uv run python -m pytest tests/test_frame_timing.py -k after_frames
```

## Troubleshooting

- **Action counter drift:** confirm your test or fixture resets `Action._frame_counter`
  before and after execution.
- **Arcade resources:** when instantiating sprites in tight loops, create them with
  `arcade.SpriteSolidColor` to bypass texture IO.
- **Long-running sequences:** prefer `after_frames` conditions instead of explicit
  loops inside actions. This keeps assertions readable and gives the debugger
  deterministic stepping behavior.

The suite must remain deterministic under debugger pause/step. When adding new tests,
verify they complete successfully when breakpoints interrupt `Action.update_all()` so
the frame-based API remains intuitive during debugging.
<|MERGE_RESOLUTION|>--- conflicted
+++ resolved
@@ -26,7 +26,6 @@
 from actions import Action
 from actions.frame_timing import after_frames
 
-<<<<<<< HEAD
 class ActionTestBase:
     """Base class for action tests with common setup and teardown."""
     
@@ -34,16 +33,6 @@
         """Clean up after each test."""
         Action.stop_all()
         Action._frame_counter = 0  # Keep global frame timer deterministic
-=======
-@pytest.fixture(autouse=True)
-def cleanup_actions():
-    """Reset global action state between tests."""
-    Action.stop_all()
-    Action._frame_counter = 0
-    yield
-    Action.stop_all()
-    Action._frame_counter = 0
->>>>>>> 9bde34ac
 
 @pytest.fixture
 def test_sprite() -> arcade.Sprite:
@@ -51,7 +40,6 @@
     sprite.center_x = 100
     sprite.center_y = 100
     return sprite
-<<<<<<< HEAD
 
 @pytest.fixture
 def test_sprite_list() -> arcade.SpriteList:
@@ -393,72 +381,19 @@
         events = []
         state = {"velocity": 10}
 
-        def on_boundary_enter(sprite_obj, axis, side):
-            events.append(("enter", axis, side))
-            if side == "right":
-                state["velocity"] = -10  # Reverse direction
-
-        def on_boundary_exit(sprite_obj, axis, side):
-            events.append(("exit", axis, side))
-
-        def velocity_provider():
-            return (state["velocity"], 0)
-
-        action = MoveUntil(
-            velocity=(0, 0),
-            condition=infinite,
-            bounds=(0, 0, 200, 200),
-            boundary_behavior="limit",
-            velocity_provider=velocity_provider,
-            on_boundary_enter=on_boundary_enter,
-            on_boundary_exit=on_boundary_exit,
-        )
-        action.apply(sprite, tag="test")
-
-        # Hit boundary and reverse
-        Action.update_all(0.016)
-        sprite.update()
-
-        # Move away from boundary
-        Action.update_all(0.016)
-        sprite.update()
-
-        assert len(events) == 2
-        assert events[0] == ("enter", "x", "right")
-        assert events[1] == ("exit", "x", "right")
-```
-
-## Testing Velocity Providers
-
-Test dynamic velocity provision for complex movement patterns:
-
-```python
-from actions import Action, MoveUntil, infinite
-
-class TestVelocityProvider:
-    """Test velocity_provider functionality."""
-
-    def teardown_method(self):
-        """Clean up after each test."""
-        Action.stop_all()
-
-    def test_velocity_provider_basic(self, test_sprite):
-        """Test basic velocity_provider functionality."""
-        sprite = test_sprite
-        velocity_calls = []
-
-        def velocity_provider():
-            velocity_calls.append(True)
-            return (5, 0)
-
-        action = MoveUntil(
-            velocity=(0, 0),
-            condition=infinite,
-            velocity_provider=velocity_provider,
-        )
-        action.apply(sprite, tag="test")
-
-        Action.update_all(0.016)
+## Frame Helpers
+
+Every timing assertion uses the primitives from `actions.frame_timing`:
+
+- `after_frames(n)` returns a condition that completes once at frame `n`.
+- `every_frames(n, callback)` wraps a callback that fires on frame multiples.
+- `within_frames(start, end)` guards logic that must run only inside a band of frames.
+
+Example assertions from `tests/test_frame_timing.py`:
+
+```python
+from actions import Action, move_until
+from actions.frame_timing import after_frames
 
         assert len(velocity_calls) == 2  # Called in apply_effect and update_effect
         assert sprite.change_x == 5
@@ -537,33 +472,7 @@
         condition=after_frames(seconds_to_frames(0.05)),
         uniforms_provider=uniforms_provider,
     )
-    action.apply(test_sprite)
-    
-    # Drive updates
-    Action.update_all(0.016)
-    Action.update_all(0.016)
-    
-    # Verify rendering
-    assert fake.render_calls >= 1
-    
-    # Verify uniforms were set
-    assert "time" in fake.program
-    assert fake.program["time"] == 1.5
-    
-    # Complete the action
-    Action.update_all(0.06)
-    assert action.done
-=======
-```
-
-The cleanup fixture is autouse so individual tests rarely need teardown logic. If a
-test mutates other global state (environment variables, debug observers, sprite pools)
-it should perform its own cleanup and let `cleanup_actions` manage the Action system.
->>>>>>> 9bde34ac
-
-## Frame Helpers
-
-<<<<<<< HEAD
+
 def test_glow_camera_offset_correction(test_sprite):
     """Test GlowUntil corrects world coords to screen coords."""
     fake = FakeShadertoy()
@@ -592,18 +501,12 @@
     # Camera offset should be subtracted from world coords
     assert fake.program["lightPosition"] == (300.0, 250.0)  # (400-100, 300-50)
 ```
-=======
-Every timing assertion uses the primitives from `actions.frame_timing`:
->>>>>>> 9bde34ac
-
-- `after_frames(n)` returns a condition that completes once at frame `n`.
-- `every_frames(n, callback)` wraps a callback that fires on frame multiples.
-- `within_frames(start, end)` guards logic that must run only inside a band of frames.
-
-Example assertions from `tests/test_frame_timing.py`:
-
-```python
-<<<<<<< HEAD
+
+### Testing EmitParticlesUntil with Fake Emitters
+
+Test particle emitters without Arcade's particle system:
+
+```python
 from actions import Action, EmitParticlesUntil
 from actions.frame_timing import after_frames, seconds_to_frames
 
@@ -623,6 +526,8 @@
     def destroy(self):
         self.destroy_calls += 1
 
+    assert not action.done
+    assert test_sprite.center_x == 140  # 4 frames of motion
 
 def test_emitter_per_sprite_follows_position(test_sprite_list):
     """Test EmitParticlesUntil creates and updates emitters per sprite."""
@@ -711,16 +616,11 @@
     assert emitter.center_y == test_sprite.center_y + offset[1]
 ```
 
-**Key Points:**
-- Use fakes to avoid GL/particle system dependencies
-- Test lifecycle: creation, updates, cleanup
-- Verify position/rotation tracking
-- Check `_emitters_snapshot` for post-completion verification
-- Validate anchor offset calculations
-
-## Testing BlinkUntil with Visibility Callbacks
-
-Test BlinkUntil callback functionality for collision management and game state synchronization:
+## Composition Tests
+
+Sequence and parallel helpers are validated with the same primitives.
+`tests/test_composite.py` uses short frame windows to prove ordering rather than
+sleeping:
 
 ```python
 from actions import Action, blink_until, infinite
@@ -963,24 +863,9 @@
 ```
 
 ## Testing Formation Functions
-=======
-from actions import Action, move_until
-from actions.frame_timing import after_frames
-
-def test_after_frames_drives_move_until(test_sprite):
-    action = move_until(
-        test_sprite,
-        velocity=(10, 0),
-        condition=after_frames(5),
-        tag="frame-check",
-    )
->>>>>>> 9bde34ac
-
-    for _ in range(4):
-        Action.update_all(1 / 60)
-        test_sprite.update()
-
-<<<<<<< HEAD
+
+Test formation functions for proper sprite positioning:
+
 ```python
 from actions import arrange_triangle, arrange_hexagonal_grid, arrange_arc, arrange_concentric_rings, arrange_cross, arrange_arrow
 
@@ -1054,16 +939,12 @@
 
 ## Testing Best Practices
 
-1. **Use ActionTestBase and pytest fixtures:**
-```python
-from tests.conftest import ActionTestBase
-
-class TestYourAction(ActionTestBase):
-    """Test suite for your action."""
-    
-    def test_your_action(self, test_sprite):
-        sprite = test_sprite  # Use provided fixture
-        # Your test logic here
+    seq.apply(test_sprite, tag="sequence-smoke")
+    for _ in range(3):  # finish delay
+        Action.update_all(1 / 60)
+
+    assert seq.current_index == 1
+    assert test_sprite.change_x == 5
 ```
 
 2. **Test action lifecycle with global update system:**
@@ -1105,65 +986,6 @@
     with pytest.raises(ValueError):
         Ease(MoveUntil((5, 0), infinite), frames=0)
 ```
-=======
-    assert not action.done
-    assert test_sprite.center_x == 140  # 4 frames of motion
->>>>>>> 9bde34ac
-
-    Action.update_all(1 / 60)
-    test_sprite.update()
-    assert action.done
-    assert test_sprite.center_x == 140  # frame 5 completed before movement
-```
-
-## Composition Tests
-
-Sequence and parallel helpers are validated with the same primitives.
-`tests/test_composite.py` uses short frame windows to prove ordering rather than
-sleeping:
-
-```python
-from actions import Action, DelayUntil, MoveUntil, sequence
-from actions.frame_timing import after_frames
-
-def test_sequence_runs_actions_in_order(test_sprite):
-    seq = sequence(
-        DelayUntil(after_frames(3)),
-        MoveUntil((5, 0), after_frames(4)),
-    )
-
-    seq.apply(test_sprite, tag="sequence-smoke")
-    for _ in range(3):  # finish delay
-        Action.update_all(1 / 60)
-
-    assert seq.current_index == 1
-    assert test_sprite.change_x == 5
-```
-
-<<<<<<< HEAD
-5. **Testing action cleanup:**
-```python
-def test_action_cleanup(self, test_sprite):
-    sprite = test_sprite
-    action = MoveUntil((5, 0), condition=after_frames(seconds_to_frames(0.1)))
-    action.apply(sprite, tag="test")
-    
-    initial_count = len(Action._active_actions)
-    
-    # Run until completion
-    Action.update_all(0.11)  # Exceed target frame window
-    
-    # Action should be automatically removed
-    assert len(Action._active_actions) < initial_count
-    assert action.done
-    assert sprite.change_x == 0  # Velocity cleared
-```
-=======
-Parallel behavior follows the same pattern with `parallel(...)` and checks that each
-sub-action receives updates on the same frame.
->>>>>>> 9bde34ac
-
-## Specialized Suites
 
 - `tests/test_frame_actions.py` covers `BlinkUntil`, `CallbackUntil`, `DelayUntil`,
   `Ease`, `TweenUntil`, and `CycleTexturesUntil` using explicit frame counts.
@@ -1195,8 +1017,22 @@
 
 Always invoke tests through uv to ensure the managed environment is active:
 
-```bash
-uv run python -m pytest
+5. **Testing action cleanup:**
+```python
+def test_action_cleanup(self, test_sprite):
+    sprite = test_sprite
+    action = MoveUntil((5, 0), condition=after_frames(seconds_to_frames(0.1)))
+    action.apply(sprite, tag="test")
+    
+    initial_count = len(Action._active_actions)
+    
+    # Run until completion
+    Action.update_all(0.11)  # Exceed target frame window
+    
+    # Action should be automatically removed
+    assert len(Action._active_actions) < initial_count
+    assert action.done
+    assert sprite.change_x == 0  # Velocity cleared
 ```
 
 Use `-k` filters or direct paths for faster iterations:
