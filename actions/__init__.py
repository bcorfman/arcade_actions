--- conflicted
+++ resolved
@@ -1,5 +1,4 @@
 """
-<<<<<<< HEAD
 ArcadeActions - A declarative action system for Arcade games.
 
 Actions available:
@@ -12,35 +11,6 @@
 - Composition: sequence() and parallel() functions for combining actions
 - Formation: arrange_line, arrange_grid, arrange_circle, arrange_v_formation functions
 - Condition helpers: sprite_count, time_elapsed
-=======
-Arcade Actions API - Time-based sprite animation system.
-
-This package provides a comprehensive action system for animating sprites over time.
-Actions use time-based calculations (pixels per second) rather than frame-based
-calculations for consistent behavior across different frame rates.
-
-Key Classes:
-    ActionSprite: A sprite that supports time-based actions
-    SpriteGroup: A group of sprites with collision detection and actions
-    Game: Base game class with built-in action support
-
-Action Types:
-    Movement: MoveBy, MoveTo, BoundaryAction with BounceBehavior/WrapBehavior
-    Rotation: RotateBy, RotateTo
-    Scaling: ScaleBy, ScaleTo
-    Composite: Sequence, Spawn, Loop
-    Timing: CallFunc
-
-IMPORTANT: Velocity Unit Differences
-----------------------------------
-ActionSprite uses TIME-BASED velocity (pixels per second):
-    sprite.change_x = 120  # means "120 pixels per second"
-
-arcade.Sprite uses FRAME-BASED velocity (pixels per frame):
-    sprite.change_x = 2    # means "2 pixels per frame" (120 pixels/second at 60fps)
-
-Use the helper functions below for conversions when mixing both sprite types.
->>>>>>> d9b06c2b
 """
 
 # Core classes
