--- conflicted
+++ resolved
@@ -148,16 +148,6 @@
         # Validate edge-based bounds against sprite dimensions
         if self.bounds and self.boundary_behavior in ("bounce", "wrap", "limit"):
             self._validate_bounds_for_sprite_dimensions()
-<<<<<<< HEAD
-=======
-
-        # Try to extract duration from explicit attribute if it's from duration() helper
-        self._duration = None
-        if hasattr(self.condition, "_duration_seconds"):
-            seconds = self.condition._duration_seconds
-            if isinstance(seconds, (int, float)) and seconds > 0:
-                self._duration = seconds
->>>>>>> 9bde34ac
 
         # Only legacy wall-clock helpers used duration metadata; default to None for frame-based conditions
         self._duration = None
@@ -1738,7 +1728,6 @@
 
 # Helper function for cloning conditions
 def _clone_condition(condition):
-<<<<<<< HEAD
     """Create a fresh copy of a condition, preserving frame metadata when available."""
     if hasattr(condition, "_is_frame_condition") and condition._is_frame_condition:
         # Create a fresh frame-based condition
@@ -1746,19 +1735,6 @@
 
         frame_count = getattr(condition, "_frame_count", 0)
         return after_frames(frame_count)
-=======
-    """Create a fresh copy of a condition, especially for duration conditions."""
-    if hasattr(condition, "_is_duration_condition") and condition._is_duration_condition:
-        # Create a fresh duration condition
-        return duration(condition._duration_seconds)
-    if hasattr(condition, "_frame_count"):
-        from actions.frame_timing import after_frames as _after_frames
-
-        cloned = _after_frames(condition._frame_count)
-        if hasattr(condition, "_frame_duration_precise"):
-            setattr(cloned, "_frame_duration_precise", getattr(condition, "_frame_duration_precise"))
-        return cloned
->>>>>>> 9bde34ac
     else:
         # For non-duration/non-frame conditions, return as-is
         return condition
@@ -1795,15 +1771,8 @@
 
     The *offset_fn* receives progress *t* (0→1) and returns (dx, dy) offsets that
     are **added** to each sprite's origin captured at *apply* time.  Completion is
-<<<<<<< HEAD
     governed by the same *condition* mechanism used elsewhere (typically the
     ``after_frames()`` helper).
-=======
-    governed by the *condition* parameter (typically ``after_frames()``).
-
-    Frame-based timing only: Use ``after_frames(N)`` to specify duration in frames.
-    If you have a duration in seconds, convert it first using ``seconds_to_frames()``.
->>>>>>> 9bde34ac
     """
 
     def __init__(
@@ -1840,7 +1809,6 @@
 
         self.for_each_sprite(capture_origin)
 
-<<<<<<< HEAD
         if self._duration is None:
             extracted = _extract_duration_seconds(self.condition)
             if extracted is not None:
@@ -1848,23 +1816,6 @@
 
             if self._duration is None or self._duration == 0:
                 self._duration = 0.0
-=======
-        # Reset timing state
-        self._elapsed_frames = 0.0
-        self._frame_duration = None
-
-        # Extract frame count from after_frames() condition
-        frame_count = getattr(self.condition, "_frame_count", None)
-        precise_duration = getattr(self.condition, "_frame_duration_precise", None)
-        if isinstance(frame_count, int) and frame_count > 0:
-            if isinstance(precise_duration, (int, float)) and precise_duration > 0:
-                self._frame_duration = float(precise_duration)
-            else:
-                self._frame_duration = float(frame_count)
-        else:
-            # No frame count metadata – complete immediately
-            self._frame_duration = 0.0
->>>>>>> 9bde34ac
 
         # Do not pre-position sprites; offsets are relative to captured origins
         self._prev_offset = self._offset_fn(0.0)
@@ -1872,15 +1823,8 @@
     def update_effect(self, delta_time: float) -> None:  # noqa: D401
         from math import hypot, degrees, atan2
 
-<<<<<<< HEAD
         self._elapsed += delta_time * self._factor
         progress = min(1.0, self._elapsed / self._duration) if self._duration > 0 else 1.0
-=======
-        # Frame-based timing: advance by one frame per update, scaled by factor
-        self._elapsed_frames += self._factor
-        total = self._frame_duration or 0.0
-        progress = min(1.0, self._elapsed_frames / total) if total > 0 else 1.0
->>>>>>> 9bde34ac
 
         # Clamp progress to 1.0 for offset calculation to ensure exact endpoint positioning
         clamped_progress = min(1.0, progress)
@@ -2054,7 +1998,6 @@
             # Advance to next texture
             self._current_texture_index = (self._current_texture_index + self._direction) % self._count
             self._frames_on_current_texture = 0
-<<<<<<< HEAD
 
             # Apply new texture
             current_texture = self._textures[self._current_texture_index]
@@ -2064,17 +2007,6 @@
 
             self.for_each_sprite(set_texture)
 
-=======
-
-            # Apply new texture
-            current_texture = self._textures[self._current_texture_index]
-
-            def set_texture(sprite):
-                sprite.texture = current_texture
-
-            self.for_each_sprite(set_texture)
-
->>>>>>> 9bde34ac
         # Increment frame counter AFTER checking/switching
         self._frames_on_current_texture += 1
 
